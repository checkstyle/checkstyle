<?xml version="1.0" encoding="UTF-8"?>

<project xmlns="http://maven.apache.org/POM/4.0.0" xmlns:xsi="http://www.w3.org/2001/XMLSchema-instance" xsi:schemaLocation="http://maven.apache.org/POM/4.0.0 http://maven.apache.org/xsd/maven-4.0.0.xsd">

  <!--
      TIPS:

      - use "mvn versions:display-dependency-updates" to see what dependencies
        have updates available.

      - use "mvn versions:display-plugin-updates" to see what plugins have
        updates available.
  -->
  <modelVersion>4.0.0</modelVersion>

  <!-- Used for making releases. -->
  <parent>
    <artifactId>oss-parent</artifactId>
    <groupId>org.sonatype.oss</groupId>
    <version>9</version>
  </parent>

  <groupId>com.puppycrawl.tools</groupId>
  <artifactId>checkstyle</artifactId>
  <version>7.7-SNAPSHOT</version>
  <packaging>jar</packaging>

  <name>checkstyle</name>
  <description>
    Checkstyle is a development tool to help programmers write Java code that adheres to a coding standard
  </description>
  <url>http://checkstyle.sourceforge.net/</url>
  <inceptionYear>2001</inceptionYear>
  <licenses>
    <license>
      <name>LGPL-2.1+</name>
      <url>http://www.gnu.org/licenses/old-licenses/lgpl-2.1.txt</url>
    </license>
  </licenses>

  <developers>
    <developer>
      <id>romani</id>
      <name>Roman Ivanov</name>
      <roles>
        <role>project admin, lead developer</role>
      </roles>
    </developer>
    <developer>
      <id>rnveach</id>
      <name>Richard Veach</name>
      <roles>
        <role>developer</role>
      </roles>
    </developer>
    <developer>
      <id>oburn</id>
      <name>Oliver Burn</name>
      <roles>
        <role>founder (retired)</role>
      </roles>
    </developer>
    <developer>
      <id>mkordas</id>
      <name>Michał Kordas</name>
      <roles>
        <role>former developer</role>
      </roles>
    </developer>
    <developer>
      <id>rdiachenko</id>
      <name>Ruslan Diachenko</name>
      <roles>
        <role>former developer</role>
      </roles>
    </developer>
    <developer>
      <id>baratali</id>
      <name>Baratali Izmailov</name>
      <roles>
        <role>former developer</role>
      </roles>
    </developer>
    <developer>
      <id>sabaka</id>
      <name>Ilja Dubinin</name>
      <roles>
        <role>former developer</role>
      </roles>
    </developer>
    <developer>
      <id>daniilyar</id>
      <name>Daniil Yaroslavtsev</name>
      <roles>
        <role>former developer</role>
      </roles>
    </developer>
    <developer>
      <id>moradan</id>
      <name>Ivan Sopov</name>
      <roles>
        <role>former developer</role>
      </roles>
    </developer>
    <developer>
      <id>lkuehne</id>
      <name>Lars Kühne</name>
      <roles>
        <role>former developer</role>
      </roles>
    </developer>
    <developer>
      <id>rickgiles</id>
      <name>Rick Giles</name>
      <roles>
        <role>former developer</role>
      </roles>
    </developer>
    <developer>
      <id>o_sukhodolsky</id>
      <name>Oleg Sukhodolsky</name>
      <roles>
        <role>former developer</role>
      </roles>
    </developer>
    <developer>
      <id>mstudman</id>
      <name>Michael Studman</name>
      <roles>
        <role>former developer</role>
      </roles>
    </developer>
    <developer>
      <id>tschneeberger</id>
      <name>Travis Schneeberger</name>
      <roles>
        <role>former developer</role>
      </roles>
    </developer>
  </developers>
  <contributors>
    <contributor>
      <url>https://github.com/checkstyle/checkstyle/graphs/contributors</url>
    </contributor>
  </contributors>

  <mailingLists>
    <mailingList>
      <name>checkstyle-announce</name>
      <archive>https://groups.google.com/forum/#!forum/checkstyle-announce</archive>
      <subscribe>mailto:checkstyle-announce%2Bsubscribe@googlegroups.com</subscribe>
      <unsubscribe>mailto:checkstyle-announce%2Bunsubscribe@googlegroups.com</unsubscribe>
      <post>privilege of admins</post>
    </mailingList>
    <mailingList>
      <name>checkstyle</name>
      <archive>https://groups.google.com/forum/#!forum/checkstyle</archive>
      <subscribe>mailto:checkstyle%2Bsubscribe@googlegroups.com</subscribe>
      <unsubscribe>mailto:checkstyle%2Bunsubscribe@googlegroups.com</unsubscribe>
      <post>mailto:checkstyle@googlegroups.com</post>
    </mailingList>
    <mailingList>
      <name>checkstyle-devel</name>
      <archive>https://groups.google.com/forum/#!forum/checkstyle-devel</archive>
      <subscribe>mailto:checkstyle-devel%2Bsubscribe@googlegroups.com</subscribe>
      <unsubscribe>mailto:checkstyle-devel%2Bunsubscribe@googlegroups.com</unsubscribe>
      <post>mailto:checkstyle-devel@googlegroups.com</post>
    </mailingList>
  </mailingLists>

  <prerequisites>
    <maven>3.0.1</maven>
  </prerequisites>

  <scm>
    <connection>scm:git:git@github.com:checkstyle/checkstyle.git</connection>
    <developerConnection>scm:git:git@github.com:checkstyle/checkstyle.git</developerConnection>
    <url>https://github.com/checkstyle/checkstyle</url>
  </scm>
  <issueManagement>
    <system>GitHub Issues</system>
    <url>https://github.com/checkstyle/checkstyle/issues</url>
  </issueManagement>
  <ciManagement>
    <system>travis</system>
    <url>https://travis-ci.org/checkstyle/checkstyle</url>
  </ciManagement>
  <distributionManagement>
    <site>
      <id>sourceforge-new-site</id>
      <name>New Site</name>
      <url>scp://shell.sourceforge.net/home/project-web/checkstyle/htdocs/new-site</url>
    </site>
  </distributionManagement>

  <properties>
    <project.build.sourceEncoding>UTF-8</project.build.sourceEncoding>
    <project.reporting.outputEncoding>UTF-8</project.reporting.outputEncoding>
    <projectVersion>${project.version}</projectVersion>
    <antlr4.version>4.7</antlr4.version>
    <maven.site.plugin.version>3.6</maven.site.plugin.version>
    <maven.findbugs.plugin.version>3.0.4</maven.findbugs.plugin.version>
    <maven.pmd.plugin.version>3.7</maven.pmd.plugin.version>
    <maven.jacoco.plugin.version>0.7.9</maven.jacoco.plugin.version>
    <maven.checkstyle.plugin.version>2.17</maven.checkstyle.plugin.version>
    <maven.sevntu.checkstyle.plugin.version>1.23.1</maven.sevntu.checkstyle.plugin.version>
    <maven.versions.plugin.version>2.3</maven.versions.plugin.version>
    <java.version>1.8</java.version>
    <tools.jar.version>${java.version}.0</tools.jar.version>
    <tools.jar.path>${java.home}/../lib/tools.jar</tools.jar.path>
    <pitest.plugin.version>1.2.0</pitest.plugin.version>
    <pitest.plugin.timeout.factor>10</pitest.plugin.timeout.factor>
    <pitest.plugin.timeout.constant>50000</pitest.plugin.timeout.constant>
    <pitest.plugin.threads>4</pitest.plugin.threads>
  </properties>

  <!-- that repositories are required for testing plugin's snapshot version -->
  <pluginRepositories>
    <pluginRepository>
      <id>nexus-codehaus-snapshot</id>
      <name>Codehaus Snapshots</name>
      <url>https://oss.sonatype.org/content/repositories/codehaus-snapshots/</url>
    </pluginRepository>
    <pluginRepository>
      <id>sevntu-maven</id>
      <name>sevntu-maven</name>
      <url>http://sevntu-checkstyle.github.io/sevntu.checkstyle/maven2</url>
    </pluginRepository>
  </pluginRepositories>

  <dependencies>
    <dependency>
      <groupId>antlr</groupId>
      <artifactId>antlr</artifactId>
      <version>2.7.7</version>
    </dependency>
    <dependency>
      <groupId>org.antlr</groupId>
      <artifactId>antlr4-runtime</artifactId>
      <version>${antlr4.version}</version>
    </dependency>
    <dependency>
      <groupId>commons-beanutils</groupId>
      <artifactId>commons-beanutils</artifactId>
      <version>1.9.3</version>
    </dependency>
    <dependency>
      <groupId>commons-cli</groupId>
      <artifactId>commons-cli</artifactId>
      <version>1.4</version>
    </dependency>
    <dependency>
      <groupId>com.google.guava</groupId>
      <artifactId>guava</artifactId>
      <version>19.0</version>
    </dependency>
    <dependency>
      <groupId>org.apache.ant</groupId>
      <artifactId>ant</artifactId>
      <version>1.10.1</version>
      <scope>provided</scope>
    </dependency>

    <!-- test scope stuff -->
    <dependency>
      <groupId>junit</groupId>
      <artifactId>junit</artifactId>
      <version>4.12</version>
      <scope>test</scope>
    </dependency>
    <dependency>
      <groupId>com.github.stefanbirkner</groupId>
      <artifactId>system-rules</artifactId>
      <version>1.16.1</version>
      <scope>test</scope>
    </dependency>
    <dependency>
      <groupId>nl.jqno.equalsverifier</groupId>
      <artifactId>equalsverifier</artifactId>
      <version>2.2.2</version>
      <scope>test</scope>
    </dependency>
    <dependency>
      <groupId>org.powermock</groupId>
      <artifactId>powermock-api-mockito</artifactId>
      <version>1.6.6</version>
      <scope>test</scope>
    </dependency>
    <dependency>
      <groupId>org.powermock</groupId>
      <artifactId>powermock-module-junit4</artifactId>
      <version>1.6.6</version>
      <scope>test</scope>
    </dependency>
    <dependency>
      <groupId>commons-io</groupId>
      <artifactId>commons-io</artifactId>
      <version>2.5</version>
      <scope>test</scope>
    </dependency>
    <dependency>
      <groupId>org.eclipse.jgit</groupId>
      <artifactId>org.eclipse.jgit</artifactId>
      <version>4.7.0.201704051617-r</version>
      <scope>test</scope>
    </dependency>
    <dependency>
      <groupId>org.slf4j</groupId>
      <artifactId>slf4j-simple</artifactId>
      <version>1.7.25</version>
      <scope>test</scope>
    </dependency>
    <dependency>
      <groupId>org.jacoco</groupId>
      <artifactId>org.jacoco.agent</artifactId>
      <version>${maven.jacoco.plugin.version}</version>
      <scope>test</scope>
      <classifier>runtime</classifier>
    </dependency>
  </dependencies>

  <build>
    <pluginManagement>
      <plugins>
        <plugin>
          <groupId>org.apache.maven.plugins</groupId>
          <artifactId>maven-javadoc-plugin</artifactId>
          <version>2.10.4</version>
          <configuration>
            <source>${java.version}</source>
            <failOnError>true</failOnError>
            <linksource>true</linksource>
            <tags>
              <tag>
                <name>noinspection</name>
                <placement>X</placement>
              </tag>
            </tags>
          </configuration>
        </plugin>
        <plugin>
          <groupId>org.apache.maven.plugins</groupId>
          <artifactId>maven-pmd-plugin</artifactId>
          <version>${maven.pmd.plugin.version}</version>
          <configuration>
            <targetJdk>${java.version}</targetJdk>
            <minimumTokens>20</minimumTokens>
            <skipEmptyReport>false</skipEmptyReport>
            <failOnViolation>true</failOnViolation>
            <printFailingErrors>true</printFailingErrors>
            <!--<includeTests>true</includeTests>-->
            <rulesets>
              <ruleset>config/pmd.xml</ruleset>
            </rulesets>
            <excludeRoots>
              <excludeRoot>target/generated-sources/antlr</excludeRoot>
              <excludeRoot>target/generated-sources/antlr/com/puppycrawl/tools/checkstyle/grammars/javadoc</excludeRoot>
            </excludeRoots>
          </configuration>
        </plugin>
        <plugin>
          <groupId>org.codehaus.mojo</groupId>
          <artifactId>findbugs-maven-plugin</artifactId>
          <version>${maven.findbugs.plugin.version}</version>
          <configuration>
            <effort>Max</effort>
            <threshold>Low</threshold>
            <excludeFilterFile>config/findbugs-exclude.xml</excludeFilterFile>
          </configuration>
        </plugin>

        <!-- This plugin's configuration is used to store Eclipse
             m2e settings only. It has no influence on the Maven build itself.
        -->
        <plugin>
          <groupId>org.eclipse.m2e</groupId>
          <artifactId>lifecycle-mapping</artifactId>
          <version>1.0.0</version>
          <configuration>
            <lifecycleMappingMetadata>
              <pluginExecutions>
                <pluginExecution>
                  <pluginExecutionFilter>
                    <groupId>org.apache.maven.plugins</groupId>
                    <artifactId>maven-antrun-plugin</artifactId>
                    <versionRange>[1.0,)</versionRange>
                    <goals>
                      <goal>run</goal>
                    </goals>
                  </pluginExecutionFilter>
                  <action>
                    <execute />
                  </action>
                </pluginExecution>
                <pluginExecution>
                  <pluginExecutionFilter>
                    <groupId>org.codehaus.mojo</groupId>
                    <artifactId>antlr-maven-plugin</artifactId>
                    <versionRange>[1.0,)</versionRange>
                    <goals>
                      <goal>generate</goal>
                    </goals>
                  </pluginExecutionFilter>
                  <action>
                    <execute />
                  </action>
                </pluginExecution>
                <pluginExecution>
                  <pluginExecutionFilter>
                    <groupId>org.antlr</groupId>
                    <artifactId>antlr4-maven-plugin</artifactId>
                    <versionRange>[4.2,)</versionRange>
                    <goals>
                      <goal>antlr4</goal>
                    </goals>
                  </pluginExecutionFilter>
                  <action>
                    <execute>
                      <runOnIncremental>true</runOnIncremental>
                    </execute>
                  </action>
                </pluginExecution>
                <pluginExecution>
                  <pluginExecutionFilter>
                    <groupId>org.apache.maven.plugins</groupId>
                    <artifactId>maven-enforcer-plugin</artifactId>
                    <versionRange>[1.2,)</versionRange>
                    <goals>
                      <goal>enforce</goal>
                    </goals>
                  </pluginExecutionFilter>
                  <action>
                    <ignore />
                  </action>
                </pluginExecution>
                <pluginExecution>
                  <pluginExecutionFilter>
                    <groupId>org.codehaus.mojo</groupId>
                    <artifactId>tidy-maven-plugin</artifactId>
                    <versionRange>1.0-beta-1</versionRange>
                    <goals>
                      <goal>check</goal>
                    </goals>
                  </pluginExecutionFilter>
                  <action>
                    <execute />
                  </action>
                </pluginExecution>
              </pluginExecutions>
            </lifecycleMappingMetadata>
          </configuration>
        </plugin>
      </plugins>
    </pluginManagement>
    <plugins>

      <plugin>
        <groupId>org.apache.maven.plugins</groupId>
        <artifactId>maven-checkstyle-plugin</artifactId>
        <version>${maven.checkstyle.plugin.version}</version>
        <dependencies>
          <dependency>
            <groupId>com.github.sevntu.checkstyle</groupId>
            <artifactId>sevntu-checkstyle-maven-plugin</artifactId>
            <version>${maven.sevntu.checkstyle.plugin.version}</version>
          </dependency>
          <dependency>
            <groupId>com.puppycrawl.tools</groupId>
            <artifactId>checkstyle</artifactId>
            <version>7.6.1</version>
          </dependency>
        </dependencies>
        <!-- Specifying configuration here will take effect on the execution of "mvn checkstyle:checkstyle",
             but will not take effect on the execution of "mvn site"  -->
        <executions>
          <execution>
            <id>sevntu-checkstyle-check</id>
            <phase>verify</phase>
            <configuration>
              <configLocation>${project.basedir}/config/checkstyle_sevntu_checks.xml</configLocation>
              <failOnViolation>true</failOnViolation>
              <includeResources>false</includeResources>
              <includeTestResources>false</includeTestResources>
              <logViolationsToConsole>true</logViolationsToConsole>
              <maxAllowedViolations>0</maxAllowedViolations>
              <violationSeverity>error</violationSeverity>
              <propertyExpansion>project.basedir=${project.basedir}</propertyExpansion>
              <sourceDirectory>${project.basedir}/src</sourceDirectory>
              <excludes>**/it/resources/**/*,**/test/resources/**/*,**/test/resources-noncompilable/**/*</excludes>
            </configuration>
            <goals>
              <goal>check</goal>
            </goals>
          </execution>
          <execution>
            <id>checkstyle-non-main-check</id>
            <phase>verify</phase>
            <configuration>
              <configLocation>${project.basedir}/config/checkstyle_non_main_files_checks.xml</configLocation>
              <failOnViolation>true</failOnViolation>
              <includeResources>false</includeResources>
              <includeTestResources>true</includeTestResources>
              <logViolationsToConsole>true</logViolationsToConsole>
              <maxAllowedViolations>0</maxAllowedViolations>
              <violationSeverity>error</violationSeverity>
              <propertyExpansion>project.basedir=${project.basedir}</propertyExpansion>
              <sourceDirectory>${project.basedir}</sourceDirectory>
              <includes>**/*</includes>
              <!-- All .gitignore files should be added to exclusions -->
              <excludes>
                .git/**/*,
                src/main/**/*,
                src/test/java/**/*,
                src/site/resources/images/**/*,
                <!-- Eclipse project files -->
                .settings/**/*,
                .externalToolBuilders/**/*,
                .classpath,
                .project,
                <!-- m2e-code-quality Eclipse IDE plugin temporary configuration files for Eclipse CS Checkstyle / PMD / FindBugs Plug-Ins -->
                .checkstyle/**/*,
                .pmd/**/*,
                .pmdruleset.xml,
                .fbExcludeFilterFile/**/*,
                <!-- NetBeans project files -->
                nbactions.xml,
                nb-configuration.xml,
                <!-- Maven build folder -->
                target/**/*,
                bin/**/*,
                <!-- IDEA project files -->
                *.iml,
<<<<<<< HEAD
<<<<<<< refs/remotes/origin/master
                *.ipr,
                *.iws,
=======
>>>>>>> Issue #4176: Add suppression of .DS_Store for NewlineAtEndOfFile
=======
                *.ipr,
                *.iws,
>>>>>>> 97eda30f
                .idea/**/*,
                <!-- Temp files -->
                *~,
                <!-- Java Virtual machine crash logs -->
                hs_err_pid*,
                replay_pid*,
                <!-- Apple MAC OSX hidden file -->
                .DS_Store,
                <!-- NonDex files -->
                .nondex/**/*,
              </excludes>
            </configuration>
            <goals>
              <goal>check</goal>
            </goals>
          </execution>
        </executions>
      </plugin>

      <plugin>
        <groupId>org.apache.maven.plugins</groupId>
        <artifactId>maven-clean-plugin</artifactId>
        <version>3.0.0</version>
      </plugin>

      <!-- It brakes linkcheck plugin report.
           It works when linkcheck.forceSite=false, but
           at this case linkcheck report is full of false-positives

      <plugin>
        <groupId>org.codehaus.mojo</groupId>
        <artifactId>tidy-maven-plugin</artifactId>
        <version>1.0-beta-1</version>
        <executions>
          <execution>
            <id>validate</id>
            <phase>validate</phase>
            <goals>
              <goal>check</goal>
            </goals>
          </execution>
        </executions>
      </plugin> -->

      <plugin>
        <groupId>org.apache.maven.plugins</groupId>
        <artifactId>maven-resources-plugin</artifactId>
        <version>3.0.2</version>
      </plugin>

      <plugin>
        <groupId>org.apache.maven.plugins</groupId>
        <artifactId>maven-compiler-plugin</artifactId>
        <version>3.6.1</version>
        <configuration>
          <source>${java.version}</source>
          <target>${java.version}</target>
        </configuration>
        <!-- till https://github.com/checkstyle/checkstyle/issues/2160
        <executions>
          <execution>
            <id>compile-without-error-prone</id>
            <goals>
              <goal>testCompile</goal>
            </goals>
            <configuration>
              <testIncludes>
                <testInclude>**/Input*.java</testInclude>
              </testIncludes>
            </configuration>
          </execution>
          <execution>
            <id>compile-with-error-prone</id>
            <goals>
              <goal>testCompile</goal>
            </goals>
            <configuration>
              <compilerId>javac-with-errorprone</compilerId>
              <forceJavacCompilerUse>true</forceJavacCompilerUse>
              <testExcludes>
                <testExclude>**/*Input*.java</testExclude>
              </testExcludes>
            </configuration>
          </execution>
        </executions>
        <dependencies>
          <dependency>
            <groupId>org.codehaus.plexus</groupId>
            <artifactId>plexus-compiler-javac-errorprone</artifactId>
            <version>2.6</version>
          </dependency>
          <dependency>
            <groupId>com.google.errorprone</groupId>
            <artifactId>error_prone_core</artifactId>
            <version>2.0.5</version>
          </dependency>
        </dependencies>
        -->
      </plugin>

      <plugin>
        <groupId>org.apache.maven.plugins</groupId>
        <artifactId>maven-install-plugin</artifactId>
        <version>2.5.2</version>
      </plugin>

      <plugin>
        <groupId>org.apache.maven.plugins</groupId>
        <artifactId>maven-deploy-plugin</artifactId>
        <version>2.8.2</version>
      </plugin>
      <plugin>
        <groupId>org.codehaus.mojo</groupId>
        <artifactId>versions-maven-plugin</artifactId>
        <version>${maven.versions.plugin.version}</version>
        <configuration>
          <generateBackupPoms>false</generateBackupPoms>
        </configuration>
      </plugin>
      <plugin>
          <groupId>org.sonatype.plugins</groupId>
          <artifactId>nexus-staging-maven-plugin</artifactId>
          <version>1.6.8</version>
          <extensions>true</extensions>
          <configuration>
              <!-- serverId is ID of a <server> section from Maven's settings.xml
                   to pick authentication information from
              -->
              <serverId>sonatype-nexus-staging</serverId>
              <nexusUrl>https://oss.sonatype.org/</nexusUrl>
              <autoReleaseAfterClose>true</autoReleaseAfterClose>
          </configuration>
      </plugin>

      <plugin>
        <groupId>org.apache.maven.plugins</groupId>
        <artifactId>maven-site-plugin</artifactId>
        <version>${maven.site.plugin.version}</version>
        <configuration>
          <xdocDirectory>${basedir}/src/xdocs</xdocDirectory>
          <!-- false till https://issues.apache.org/jira/browse/MSITE-774 -->
          <validate>false</validate>
        </configuration>
        <dependencies>
          <dependency>
            <!-- add support for ssh/scp -->
            <groupId>org.apache.maven.wagon</groupId>
            <artifactId>wagon-ssh</artifactId>
            <version>2.12</version>
          </dependency>
        </dependencies>
      </plugin>

      <plugin>
        <groupId>org.apache.maven.plugins</groupId>
        <artifactId>maven-enforcer-plugin</artifactId>
        <version>1.4.1</version>
        <executions>
          <execution>
            <id>enforce-versions</id>
            <goals>
              <goal>enforce</goal>
            </goals>
            <configuration>
              <rules>
                <requireJavaVersion>
                  <version>1.6</version>
                </requireJavaVersion>
                <!-- we can not use this as it require
                compilation on 1.6 only, due to dependency to 'tools'
                <enforceBytecodeVersion>
                  <maxJdkVersion>1.6</maxJdkVersion>
                </enforceBytecodeVersion>
                -->
              </rules>
            </configuration>
          </execution>
        </executions>
        <!-- we can not use this as it require
        compilation on 1.6 only, due to dependency to 'tool'
        <dependencies>
          <dependency>
            <groupId>org.codehaus.mojo</groupId>
            <artifactId>extra-enforcer-rules</artifactId>
            <version>1.0-beta-2</version>
            <scope>compile</scope>
          </dependency>
        </dependencies>
        -->
      </plugin>

      <!-- Generate the ANTLRv2 grammar -->
      <plugin>
        <groupId>org.codehaus.mojo</groupId>
        <artifactId>antlr-maven-plugin</artifactId>
        <version>2.2</version>
        <configuration>
          <sourceDirectory>${basedir}/src/main/resources/com/puppycrawl/tools/checkstyle/grammars</sourceDirectory>
          <grammars>java.g</grammars>
        </configuration>
        <executions>
          <execution>
            <goals>
              <goal>generate</goal>
            </goals>
          </execution>
        </executions>
      </plugin>

      <!-- Generate the ANTLRv4 grammar -->
      <plugin>
        <groupId>org.antlr</groupId>
        <artifactId>antlr4-maven-plugin</artifactId>
        <version>${antlr4.version}</version>
        <configuration>
          <visitor>true</visitor>
          <sourceDirectory>${basedir}/src/main/resources/</sourceDirectory>
          <outputDirectory>${project.build.directory}/generated-sources/antlr/</outputDirectory>
          <includes>
            <include>com/puppycrawl/tools/checkstyle/grammars/javadoc/*.g4</include>
          </includes>
        </configuration>
        <executions>
          <execution>
            <goals>
              <goal>antlr4</goal>
            </goals>
          </execution>
        </executions>
      </plugin>

      <plugin>
        <groupId>org.codehaus.mojo</groupId>
        <artifactId>build-helper-maven-plugin</artifactId>
        <version>3.0.0</version>
        <executions>
          <execution>
            <id>add-source</id>
            <phase>generate-sources</phase>
            <goals>
              <goal>add-source</goal>
            </goals>
            <configuration>
              <sources>
                <source>${project.build.directory}/generated-sources/antlr/</source>
              </sources>
            </configuration>
          </execution>
          <execution>
            <id>add-test-source</id>
            <phase>process-resources</phase>
            <goals>
              <goal>add-test-source</goal>
            </goals>
            <configuration>
              <sources>
                <source>src/test/resources</source>
              </sources>
            </configuration>
          </execution>
          <execution>
            <id>add-it-test-source</id>
            <phase>process-resources</phase>
            <goals>
              <goal>add-test-source</goal>
            </goals>
            <configuration>
              <sources>
                <source>src/it/java</source>
              </sources>
            </configuration>
          </execution>
          <execution>
            <id>add-it-test-resource</id>
            <phase>process-resources</phase>
            <goals>
              <goal>add-test-source</goal>
            </goals>
            <configuration>
              <sources>
                <source>src/it/resources</source>
              </sources>
            </configuration>
          </execution>
        </executions>
      </plugin>

      <plugin>
        <groupId>org.apache.maven.plugins</groupId>
        <artifactId>maven-failsafe-plugin</artifactId>
        <version>2.20</version>
        <configuration>
          <includes>
            <include>com/google/**/*.java</include>
          </includes>
        </configuration>
        <executions>
          <execution>
            <id>integration-test</id>
            <goals>
              <goal>integration-test</goal>
            </goals>
          </execution>
          <execution>
            <id>verify</id>
            <goals>
              <goal>verify</goal>
            </goals>
          </execution>
        </executions>
      </plugin>

      <!-- Used to set custom properties -->
      <plugin>
        <groupId>org.apache.maven.plugins</groupId>
        <artifactId>maven-surefire-plugin</artifactId>
        <version>2.20</version>
        <configuration>
          <systemPropertyVariables>
            <jacoco-agent.destfile>${project.build.directory}/jacoco/jacoco.exec</jacoco-agent.destfile>
          </systemPropertyVariables>
          <additionalClasspathElements>
            <additionalClasspathElement>src/test/resources-noncompilable</additionalClasspathElement>
          </additionalClasspathElements>
          <includes>
            <include>com/puppycrawl/**/*.java</include>
          </includes>
        </configuration>
      </plugin>

      <!-- Generate checkstylecompilation.properties -->

      <plugin>
        <groupId>org.apache.maven.plugins</groupId>
        <artifactId>maven-antrun-plugin</artifactId>
        <version>1.8</version>
        <executions>
          <execution>
            <id>ant-phase-compile</id>
            <phase>compile</phase>
            <goals>
              <goal>run</goal>
            </goals>
            <configuration>
              <target>
                <property name="mvn.project.build.outputDirectory" value="${project.build.outputDirectory}" />
                <property name="mvn.project.version" value="${project.version}" />
                <property name="mvn.compile_classpath" refid="maven.compile.classpath" />
                <ant antfile="config/ant-phase-compile.xml" />
              </target>
            </configuration>
          </execution>
          <execution>
            <id>ant-phase-verify</id>
            <phase>verify</phase>
            <goals>
              <goal>run</goal>
            </goals>
            <configuration>
              <target>
                <property name="mvn.project.build.directory" value="${project.build.directory}" />
                <property name="mvn.project.version" value="${project.version}" />
                <property name="mvn.runtime_classpath" refid="maven.runtime.classpath" />
                <ant antfile="config/ant-phase-verify.xml" />
              </target>
            </configuration>
          </execution>
        </executions>
        <dependencies>
          <dependency>
            <groupId>org.apache.ant</groupId>
            <artifactId>ant-nodeps</artifactId>
            <version>1.8.1</version>
          </dependency>
        </dependencies>
      </plugin>

      <!-- Ensure the manifest has all the gory details -->
      <plugin>
        <groupId>org.apache.maven.plugins</groupId>
        <artifactId>maven-jar-plugin</artifactId>
        <version>3.0.2</version>
        <configuration>
          <archive>
            <manifest>
              <addDefaultImplementationEntries>true</addDefaultImplementationEntries>
              <addDefaultSpecificationEntries>true</addDefaultSpecificationEntries>
            </manifest>
          </archive>
        </configuration>
        <executions>
          <execution>
            <goals>
              <goal>test-jar</goal>
            </goals>
          </execution>
        </executions>
      </plugin>

      <plugin>
        <groupId>org.apache.maven.plugins</groupId>
        <artifactId>maven-eclipse-plugin</artifactId>
        <version>2.10</version>
        <configuration>
          <downloadSources>true</downloadSources>
          <downloadJavadocs>true</downloadJavadocs>
        </configuration>
      </plugin>

      <plugin>
        <groupId>org.apache.maven.plugins</groupId>
        <artifactId>maven-pmd-plugin</artifactId>
        <executions>
          <execution>
            <goals>
              <goal>check</goal>
            </goals>
          </execution>
        </executions>
      </plugin>

      <plugin>
        <groupId>org.codehaus.mojo</groupId>
        <artifactId>findbugs-maven-plugin</artifactId>
        <executions>
          <execution>
            <goals>
              <goal>check</goal>
            </goals>
          </execution>
        </executions>
      </plugin>

      <plugin>
        <groupId>org.codehaus.mojo</groupId>
        <artifactId>xml-maven-plugin</artifactId>
        <version>1.0.1</version>
        <executions>
          <execution>
            <goals>
              <goal>validate</goal>
            </goals>
          </execution>
        </executions>
        <configuration>
          <validationSets>
            <validationSet>
              <dir>config</dir>
              <excludes>
                <exclude>java.header</exclude>
                <exclude>java_regexp.header</exclude>
              </excludes>
            </validationSet>
            <validationSet>
              <dir>src/site/resources/files</dir>
              <systemId>src/main/resources/com/puppycrawl/tools/checkstyle/suppressions_1_0.dtd</systemId>
            </validationSet>
            <validationSet>
              <dir>src/site</dir>
              <includes>
                <include>site.xml</include>
              </includes>
              <systemId>http://maven.apache.org/xsd/decoration-1.0.0.xsd</systemId>
            </validationSet>
            <validationSet>
              <dir>src/main/resources</dir>
              <includes>
                <include>checkstyle_packages.xml</include>
              </includes>
              <systemId>src/main/resources/com/puppycrawl/tools/checkstyle/packages_1_0.dtd</systemId>
            </validationSet>
            <validationSet>
              <dir>src/main/resources</dir>
              <includes>
                <include>google_checks.xml</include>
                <include>sun_checks.xml</include>
              </includes>
              <systemId>src/main/resources/com/puppycrawl/tools/checkstyle/configuration_1_3.dtd</systemId>
            </validationSet>
          </validationSets>
        </configuration>
      </plugin>
      <plugin>
      <groupId>de.thetaphi</groupId>
      <artifactId>forbiddenapis</artifactId>
      <version>2.3</version>
      <configuration>
        <targetVersion>${java.version}</targetVersion>
        <failOnUnsupportedJava>false</failOnUnsupportedJava>
        <bundledSignatures>
          <bundledSignature>jdk-unsafe</bundledSignature>
          <bundledSignature>jdk-deprecated</bundledSignature>
          <bundledSignature>jdk-system-out</bundledSignature>
          <bundledSignature>jdk-non-portable</bundledSignature>
        </bundledSignatures>
        <excludes>
          <!-- system-out is ok there, that is CLI -->
          <exclude>**/Main.class</exclude>
          <!-- generated classes, unfortunately use problematic api -->
          <exclude>**/GeneratedJavaLexer.class</exclude>
          <exclude>**/JavadocParser.class</exclude>
          <!-- excluded till https://github.com/policeman-tools/forbidden-apis/issues/108-->
          <exclude>**/checks/annotation/InputAnnotationLocation4*</exclude>
        </excludes>
      </configuration>
      <executions>
        <execution>
          <goals>
            <goal>check</goal>
            <goal>testCheck</goal>
          </goals>
        </execution>
      </executions>
    </plugin>
      <plugin>
        <groupId>edu.illinois</groupId>
        <artifactId>nondex-maven-plugin</artifactId>
        <version>1.1.1</version>
      </plugin>
    </plugins>
  </build>

  <reporting>
    <plugins>
      <plugin>
        <artifactId>maven-project-info-reports-plugin</artifactId>
        <version>2.9</version>
      </plugin>

      <plugin>
        <artifactId>maven-javadoc-plugin</artifactId>
        <reportSets>
          <reportSet>
            <id>default</id>
            <reports>
              <report>javadoc</report>
            </reports>
          </reportSet>
        </reportSets>
      </plugin>

      <!--
       dsm-maven plugin does not support Java 1.8
       Deactivated until https://github.com/sevntu-checkstyle/dsm-maven-plugin/issues/31
       -->
      <!--<plugin>-->
        <!--<groupId>com.github.sevntu-checkstyle</groupId>-->
        <!--<artifactId>dsm-maven-plugin</artifactId>-->
        <!--<version>2.1.4</version>-->
        <!--<configuration>-->
          <!--<obfuscatePackageNames>true</obfuscatePackageNames>-->
        <!--</configuration>-->
      <!--</plugin>-->

      <plugin>
        <groupId>org.apache.maven.plugins</groupId>
        <artifactId>maven-surefire-report-plugin</artifactId>
        <version>2.20</version>
      </plugin>

      <plugin>
        <groupId>org.codehaus.mojo</groupId>
        <artifactId>cobertura-maven-plugin</artifactId>
        <version>2.7</version>
        <reportSets>
          <reportSet>
            <reports>
              <report>cobertura</report>
            </reports>
          </reportSet>
        </reportSets>
        <configuration>
          <quiet>true</quiet>
          <formats>
            <format>xml</format>
            <format>html</format>
          </formats>
          <check />
        </configuration>
      </plugin>

      <plugin>
        <groupId>org.jacoco</groupId>
        <artifactId>jacoco-maven-plugin</artifactId>
        <version>${maven.jacoco.plugin.version}</version>
        <configuration>
          <dataFile>${project.build.directory}/jacoco/jacoco.exec</dataFile>
          <excludes>
            <exclude>com/puppycrawl/tools/checkstyle/ant/CheckstyleAntTask*.class</exclude>
            <exclude>com/puppycrawl/tools/checkstyle/grammars/*.class</exclude>
            <exclude>com/puppycrawl/tools/checkstyle/grammars/javadoc/*.class</exclude>
            <exclude>com/puppycrawl/tools/checkstyle/gui/*.class</exclude>
          </excludes>
        </configuration>
        <reportSets>
          <reportSet>
            <reports>
              <report>report</report>
            </reports>
          </reportSet>
        </reportSets>
      </plugin>

      <plugin>
        <groupId>org.apache.maven.plugins</groupId>
        <artifactId>maven-jxr-plugin</artifactId>
        <version>2.5</version>
      </plugin>

      <plugin>
        <groupId>org.codehaus.mojo</groupId>
        <artifactId>jdepend-maven-plugin</artifactId>
        <version>2.0</version>
      </plugin>

      <plugin>
        <groupId>org.codehaus.mojo</groupId>
        <artifactId>taglist-maven-plugin</artifactId>
        <version>2.4</version>
        <configuration>
          <!-- skip till http://jira.codehaus.org/browse/MTAGLIST-71 -->
          <skipTestSources>true</skipTestSources>
          <tagListOptions>
            <tagClasses>
              <tagClass>
                <displayName>Todo Work</displayName>
                <tags>
                  <tag>
                    <matchString>todo</matchString>
                    <matchType>ignoreCase</matchType>
                  </tag>
                  <tag>
                    <matchString>FIXME</matchString>
                    <matchType>exact</matchType>
                  </tag>
                </tags>
              </tagClass>
            </tagClasses>
          </tagListOptions>
        </configuration>
      </plugin>

      <plugin>
        <groupId>org.codehaus.sonar-plugins</groupId>
        <artifactId>maven-report</artifactId>
        <version>0.1</version>
        <configuration>
          <sonarHostURL>https://sonarqube.com</sonarHostURL>
        </configuration>
      </plugin>

      <plugin>
        <groupId>org.apache.maven.plugins</groupId>
        <artifactId>maven-pmd-plugin</artifactId>
        <version>${maven.pmd.plugin.version}</version>
        <reportSets>
          <reportSet>
            <reports>
              <report>pmd</report>
            </reports>
          </reportSet>
        </reportSets>
      </plugin>

      <plugin>
        <groupId>org.codehaus.mojo</groupId>
        <artifactId>findbugs-maven-plugin</artifactId>
        <version>${maven.findbugs.plugin.version}</version>
      </plugin>

      <plugin>
        <groupId>org.apache.maven.plugins</groupId>
        <artifactId>maven-linkcheck-plugin</artifactId>
        <version>1.2</version>
        <configuration>
          <httpMethod>GET</httpMethod>
          <timeout>6000</timeout>
          <httpFollowRedirect>false</httpFollowRedirect>
          <forceSite>true</forceSite>
          <excludedPages>
            <excludedPage>dependencies.html</excludedPage>
            <excludedPage>cobertura/**</excludedPage>
            <excludedPage>dsm/**</excludedPage>
            <excludedPage>xref/**</excludedPage>
            <excludedPage>xref-test/**</excludedPage>
            <excludedPage>pmd.html</excludedPage>
            <excludedPage>findbugs.html</excludedPage>
            <excludedPage>surefire-report.html</excludedPage>
            <!-- Excluded due to checkstyle's issue #549 until http://jira.codehaus.org/browse/MTAGLIST-69 will be fixed -->
            <excludedPage>taglist.html</excludedPage>
          </excludedPages>
          <excludedHttpStatusErrors>
            <excludedHttpStatusError>401</excludedHttpStatusError>
          </excludedHttpStatusErrors>
          <excludedLinks>
            <excludedLink>reports/google-style/guava</excludedLink>
            <excludedLink>reports/javadoc/openjdk8</excludedLink>
            <!-- SSL -->
            <excludedLink>https://travis-ci.org/</excludedLink>
            <excludedLink>https://travis-ci.org/checkstyle/checkstyle</excludedLink>
            <excludedLink>https://coveralls.io/r/checkstyle/checkstyle</excludedLink>

            <!-- we did too much requests to github, now github reject all requests "429 Too Many Requests"
                 https://codeship.com/projects/124310/builds/12027213  -->
            <excludedLink>https://github.com/*</excludedLink>
            <excludedLink>http://search.maven.org/*</excludedLink>
            <!-- codehaus does not exists anymore -->
            <excludedLink>http://sonar-plugins.codehaus.org/maven-report</excludedLink>
            <!-- SSLHandshakeException but page is opening -->
            <excludedLink>http://www.sickboy.cz/checkstyle/</excludedLink>
            <!-- Excluded due to Maven Enforcer Plugin's issue #234: https://issues.apache.org/jira/browse/MENFORCER-234-->
            <excludedLink>http://maven.apache.org/enforcer/maven-enforcer-plugin</excludedLink>
            <!-- Excluded due to Maven Codehaus Plugin's issue #4: https://github.com/mojohaus/mojohaus.github.io/issues/4-->
            <excludedLink>http://mojo.codehaus.org/antlr-maven-plugin</excludedLink>
            <!-- Excluded due to Maven Build Helper Plugin's issue #3: https://github.com/mojohaus/build-helper-maven-plugin/issues/3-->
            <excludedLink>http://mojo.codehaus.org/build-helper-maven-plugin</excludedLink>
            <!-- Excluded due to Maven Cobertura Plugin's issue #5: https://github.com/mojohaus/cobertura-maven-plugin/issues/5-->
            <excludedLink>http://mojo.codehaus.org/cobertura-maven-plugin/</excludedLink>
            <!-- Excluded due to Maven JDepend Plugin's issue #2: https://github.com/mojohaus/jdepend-maven-plugin/issues/2-->
            <excludedLink>http://mojo.codehaus.org/jdepend-maven-plugin</excludedLink>
            <!-- Excluded due to Maven Taglist Plugin's issue #3: https://github.com/mojohaus/taglist-maven-plugin/issues/3-->
            <excludedLink>http://mojo.codehaus.org/taglist-maven-plugin</excludedLink>
            <!-- Excluded due to Maven XML Plugin's issue #1: https://github.com/mojohaus/xml-maven-plugin/issues/1-->
            <excludedLink>http://mojo.codehaus.org/xml-maven-plugin</excludedLink>
            <!-- Excluded due to Maven ANTLR4 Plugin's issue #978: https://github.com/antlr/antlr4/issues/978-->
            <excludedLink>http://www.antlr.org/antlr4-maven-plugin</excludedLink>
            <!-- Excluded due to Maven Release Plugin's issue #919: https://issues.apache.org/jira/browse/MRELEASE-919-->
            <excludedLink>http://maven.apache.org/plugins/maven-release-plugin/</excludedLink>
            <!-- Excluded till https://issues.sonatype.org/browse/NEXUS-9643 -->
            <excludedLink>http://www.sonatype.com/public-parent/nexus-maven-plugins/nexus-staging/nexus-staging-maven-plugin/</excludedLink>
            <!-- This link exists, but it has too much content and github has problems with rendering it quickly, so to avoid ocasional "Read timed out" we exclude it -->
            <excludedLink>https://github.com/checkstyle/checkstyle/issues/1555</excludedLink>
            <!-- Excluded, because the link is generated by sonar's maven report plugin and we
            can not correct the link while it will not be changed in effective pom.xml of the plugin
            by sonar's developers. It is not allowed to open issue against sonar's maven report plugin
            at sonar's issue tracker: http://jira.codehaus.org/browse/MSONAR
            Sonar's mailing lists: http://www.mojohaus.org/sonar-maven-plugin/mail-lists.html-->
            <excludedLink>https://sonarqube.com/project/index/com.puppycrawl.tools:checkstyle</excludedLink>
            <!-- SSL error, skip validating released "-all" jar on sourceforge as it is uploaded after site generation-->
            <excludedLink>http://downloads.sourceforge.net/project/checkstyle/checkstyle/*/checkstyle-*-all.jar</excludedLink>

            <!-- Excluded due to linkcheck's issue #22: https://issues.apache.org/jira/browse/MLINKCHECK-22-->
            <excludedLink>https://twitter.com/checkstyle_java/</excludedLink>
            <!-- Excluded due to linkcheck's issue #23: https://issues.apache.org/jira/browse/MLINKCHECK-23-->
            <excludedLink>http://www.kclee.com/clemens/java/javancss</excludedLink>
            <!-- It is not a strict link, no needt ovalidate, github gives "429 Too Many Requests" for it -->
            <excludedLink>https://github.com/search*</excludedLink>
            <!-- till https://github.com/apache/maven-plugins/pull/81 -->
            <excludedLink>http://git-scm.com*</excludedLink>

            <!-- reason described at https://github.com/checkstyle/checkstyle/issues/3080 -->
            <excludedLink>https://gratipay.com/checkstyle/</excludedLink>
            <excludedLink>https://www.scm-manager.org/</excludedLink>
            <!-- linkcheck plugin can not resolve &amps; inside url -->
            <excludedLink>https://flattr.com/submit/</excludedLink>
            <!-- Too unstable sites to keep validate them -->
            <excludedLink>http://tide.olympe.in/*</excludedLink>
            <excludedLink>http://dl.acm.org/*</excludedLink>
            <!-- permanent SSLHandshakeException -->
            <excludedLink>https://www.codacy.com/</excludedLink>
            <!-- permanent SSLHandshakeException https://issues.apache.org/jira/browse/MLINKCHECK-28 -->
            <excludedLink>https://sourceforge.net/p/checkstyle/news/feed</excludedLink>
            <!-- permanent SSLHandshakeException https://issues.apache.org/jira/browse/MLINKCHECK-28 -->
            <excludedLink>https://sourceforge.net/projects/checkstyle/</excludedLink>
            <!-- permanent SSLHandshakeException https://issues.apache.org/jira/browse/MLINKCHECK-28 -->
            <excludedLink>https://sourceforge.net/projects/checkstyle/files/checkstyle/</excludedLink>
            <!-- permanent SSLHandshakeException -->
            <excludedLink>http://vim.sourceforge.net/scripts/script.php?script_id=448</excludedLink>
            <!-- permanent SSLException -->
            <excludedLink>https://button.flattr.com/flattr-badge-large.png</excludedLink>
            <!-- permanent SSLException -->
            <excludedLink>https://git-scm.com</excludedLink>
          </excludedLinks>
        </configuration>
      </plugin>

      <plugin>
        <groupId>org.codehaus.mojo</groupId>
        <artifactId>versions-maven-plugin</artifactId>
        <version>${maven.versions.plugin.version}</version>
        <reportSets>
          <reportSet>
            <reports>
              <report>dependency-updates-report</report>
              <report>plugin-updates-report</report>
            </reports>
          </reportSet>
        </reportSets>
      </plugin>

    </plugins>
  </reporting>

  <profiles>

    <!-- Bring in tools.jar for platforms which provide it
    that is required for javadoc doclets that are in use -->
    <profile>
      <id>default-tools.jar-oracle</id>
      <activation>
        <property>
          <name>java.vendor</name>
          <value>Oracle Corporation</value>
        </property>
        <jdk>[,1.9)</jdk>
      </activation>
      <dependencies>
        <dependency>
          <groupId>com.sun</groupId>
          <artifactId>tools</artifactId>
          <version>${tools.jar.version}</version>
          <scope>system</scope>
          <systemPath>${tools.jar.path}</systemPath>
        </dependency>
      </dependencies>
    </profile>

    <profile>
      <!-- To be used during development. Run the command-->
      <!-- mvn -Pno-validations site -->
      <id>no-validations</id>
      <properties>
        <skipTests>true</skipTests>
        <checkstyle.ant.skip>true</checkstyle.ant.skip>
        <checkstyle.skip>true</checkstyle.skip>
        <pmd.skip>true</pmd.skip>
        <findbugs.skip>true</findbugs.skip>
        <xml.skip>true</xml.skip>
        <forbiddenapis.skip>true</forbiddenapis.skip>
        <cobertura.skip>true</cobertura.skip>
        <maven.javadoc.skip>true</maven.javadoc.skip>
        <linkcheck.skip>true</linkcheck.skip>
      </properties>
    </profile>

    <profile>
      <!-- To be used during development. Run the command-->
      <!-- mvn -Passembly package -->
      <id>assembly</id>
      <properties>
        <skipTests>true</skipTests>
        <checkstyle.ant.skip>true</checkstyle.ant.skip>
        <checkstyle.skip>true</checkstyle.skip>
        <pmd.skip>true</pmd.skip>
        <findbugs.skip>true</findbugs.skip>
        <xml.skip>true</xml.skip>
        <forbiddenapis.skip>true</forbiddenapis.skip>
        <cobertura.skip>true</cobertura.skip>
        <maven.javadoc.skip>true</maven.javadoc.skip>
        <linkcheck.skip>true</linkcheck.skip>
        <!-- difference from "no-validations" -->
        <maven.site.skip>true</maven.site.skip>
      </properties>

      <build>
        <plugins>
          <!-- Generates the site, which is required for assembly -->
          <plugin>
            <groupId>org.apache.maven.plugins</groupId>
            <artifactId>maven-site-plugin</artifactId>
            <version>${maven.site.plugin.version}</version>
            <executions>
              <execution>
                <id>gen-site</id>
                <phase>prepare-package</phase>
                <goals>
                  <goal>site</goal>
                </goals>
              </execution>
            </executions>
          </plugin>

          <!-- Creates the all inclusive uber jar -->
          <plugin>
            <groupId>org.apache.maven.plugins</groupId>
            <artifactId>maven-shade-plugin</artifactId>
            <version>3.0.0</version>
            <executions>
              <execution>
                <phase>package</phase>
                <goals>
                  <goal>shade</goal>
                </goals>
                <configuration>
                  <shadedArtifactAttached>true</shadedArtifactAttached>
                  <shadedClassifierName>all</shadedClassifierName>
                  <transformers>
                    <transformer implementation="org.apache.maven.plugins.shade.resource.ManifestResourceTransformer">
                      <mainClass>com.puppycrawl.tools.checkstyle.Main</mainClass>
                    </transformer>
                  </transformers>
                </configuration>
              </execution>
            </executions>
          </plugin>

          <!-- Creates the binary and source distributions -->
          <plugin>
            <artifactId>maven-assembly-plugin</artifactId>
            <version>3.0.0</version>
            <configuration>
              <descriptors>
                <descriptor>config/assembly-bin.xml</descriptor>
                <descriptor>config/assembly-src.xml</descriptor>
              </descriptors>
              <tarLongFileMode>gnu</tarLongFileMode>
            </configuration>
            <executions>
              <execution>
                <id>make-bundle</id>
                <phase>package</phase>
                <goals>
                  <goal>single</goal>
                </goals>
              </execution>
            </executions>
          </plugin>
        </plugins>
      </build>

    </profile>

    <profile>
      <id>cobertura-check</id>
      <activation>
        <jdk>[1.8,)</jdk>
      </activation>
      <build>
        <plugins>
          <plugin>
            <groupId>org.codehaus.mojo</groupId>
            <artifactId>cobertura-maven-plugin</artifactId>
            <version>2.7</version>
            <configuration>
              <quiet>true</quiet>
              <formats>
                <format>xml</format>
                <format>html</format>
              </formats>
              <check>
                <haltOnFailure>true</haltOnFailure>
                <branchRate>100</branchRate>
                <lineRate>100</lineRate>
                <totalBranchRate>91</totalBranchRate>
                <totalLineRate>98</totalLineRate>
                <regexes>
                  <regex>
                    <pattern>com.puppycrawl.tools.checkstyle.grammars.GeneratedJavaRecognizer</pattern>
                    <branchRate>72</branchRate>
                    <lineRate>96</lineRate>
                  </regex>
                  <regex>
                    <pattern>com.puppycrawl.tools.checkstyle.grammars.GeneratedJavaLexer</pattern>
                    <branchRate>79</branchRate>
                    <lineRate>97</lineRate>
                  </regex>
                </regexes>
              </check>
              <instrumentation>
                <excludes>
                  <exclude>com/puppycrawl/tools/checkstyle/grammars/javadoc/*.class</exclude>
                  <!-- Swing related classes -->
                  <exclude>com/puppycrawl/tools/checkstyle/gui/BaseCellEditor*.class</exclude>
                  <exclude>com/puppycrawl/tools/checkstyle/gui/CodeSelector.class</exclude>
                  <exclude>com/puppycrawl/tools/checkstyle/gui/TreeTable*.class</exclude>
                  <exclude>com/puppycrawl/tools/checkstyle/gui/ListToTreeSelectionModelWrapper*.class</exclude>
                  <exclude>com/puppycrawl/tools/checkstyle/gui/Main*.class</exclude>
                  <exclude>com/puppycrawl/tools/checkstyle/gui/MainFrame*.class</exclude>
                  <exclude>com/puppycrawl/tools/checkstyle/gui/ParseTreeTableModel*.class</exclude>
                  <exclude>com/puppycrawl/tools/checkstyle/gui/TreeTableCellRenderer*.class</exclude>
                  <exclude>com/puppycrawl/tools/checkstyle/gui/TreeTableModelAdapter*.class</exclude>
                  <!-- deprecated classes -->
                  <exclude>com/puppycrawl/tools/checkstyle/checks/AbstractFormatCheck.class</exclude>
                  <exclude>com/puppycrawl/tools/checkstyle/checks/AbstractDeclarationCollector*.class</exclude>
                  <exclude>com/puppycrawl/tools/checkstyle/checks/AbstractOptionCheck.class</exclude>
                  <exclude>com/puppycrawl/tools/checkstyle/checks/coding/AbstractIllegalCheck.class</exclude>
                  <exclude>com/puppycrawl/tools/checkstyle/checks/coding/AbstractIllegalMethodCheck.class</exclude>
                  <exclude>com/puppycrawl/tools/checkstyle/checks/coding/AbstractNestedDepthCheck.class</exclude>
                  <exclude>com/puppycrawl/tools/checkstyle/checks/metrics/AbstractComplexityCheck.class</exclude>
                  <exclude>com/puppycrawl/tools/checkstyle/checks/naming/AbstractTypeParameterNameCheck.class</exclude>
                </excludes>
              </instrumentation>
            </configuration>
            <executions>
              <execution>
                <goals>
                  <goal>check</goal>
                </goals>
              </execution>
            </executions>
          </plugin>
        </plugins>
      </build>
    </profile>

    <profile>
      <id>pitest-checks-blocks</id>
      <properties>
        <skipTests>true</skipTests>
      </properties>
      <build>
        <plugins>
          <plugin>
            <groupId>org.pitest</groupId>
            <artifactId>pitest-maven</artifactId>
            <version>${pitest.plugin.version}</version>
            <configuration>
              <targetClasses>
                <param>com.puppycrawl.tools.checkstyle.checks.blocks.*</param>
              </targetClasses>
              <targetTests>
                <param>com.puppycrawl.tools.checkstyle.checks.blocks.*</param>
              </targetTests>
              <mutationThreshold>97</mutationThreshold>
              <timeoutFactor>${pitest.plugin.timeout.factor}</timeoutFactor>
              <timeoutConstant>${pitest.plugin.timeout.constant}</timeoutConstant>
              <threads>${pitest.plugin.threads}</threads>
            </configuration>
          </plugin>
        </plugins>
      </build>
    </profile>
    <profile>
      <id>pitest-checks-coding</id>
      <properties>
        <skipTests>true</skipTests>
      </properties>
      <build>
        <plugins>
          <plugin>
            <groupId>org.pitest</groupId>
            <artifactId>pitest-maven</artifactId>
            <version>${pitest.plugin.version}</version>
            <configuration>
              <targetClasses>
                <param>com.puppycrawl.tools.checkstyle.checks.coding.*</param>
              </targetClasses>
              <targetTests>
                <param>com.puppycrawl.tools.checkstyle.checks.coding.*</param>
              </targetTests>
              <excludedClasses>
                <!-- deprecated class -->
                <param>com.puppycrawl.tools.checkstyle.checks.coding.AbstractIllegalCheck</param>
                <param>com.puppycrawl.tools.checkstyle.checks.coding.AbstractIllegalMethodCheck</param>
                <param>com.puppycrawl.tools.checkstyle.checks.coding.AbstractNestedDepthCheck</param>
              </excludedClasses>
              <mutationThreshold>95</mutationThreshold>
              <timeoutFactor>${pitest.plugin.timeout.factor}</timeoutFactor>
              <timeoutConstant>${pitest.plugin.timeout.constant}</timeoutConstant>
              <threads>${pitest.plugin.threads}</threads>
            </configuration>
          </plugin>
        </plugins>
      </build>
    </profile>
    <profile>
      <id>pitest-checks-design</id>
      <properties>
        <skipTests>true</skipTests>
      </properties>
      <build>
        <plugins>
          <plugin>
            <groupId>org.pitest</groupId>
            <artifactId>pitest-maven</artifactId>
            <version>${pitest.plugin.version}</version>
            <configuration>
              <targetClasses>
                <param>com.puppycrawl.tools.checkstyle.checks.design.*</param>
              </targetClasses>
              <targetTests>
                <param>com.puppycrawl.tools.checkstyle.checks.design.*</param>
              </targetTests>
              <mutationThreshold>98</mutationThreshold>
              <timeoutFactor>${pitest.plugin.timeout.factor}</timeoutFactor>
              <timeoutConstant>${pitest.plugin.timeout.constant}</timeoutConstant>
              <threads>${pitest.plugin.threads}</threads>
            </configuration>
          </plugin>
        </plugins>
      </build>
    </profile>
    <profile>
      <id>pitest-checks-header</id>
      <properties>
        <skipTests>true</skipTests>
      </properties>
      <build>
        <plugins>
          <plugin>
            <groupId>org.pitest</groupId>
            <artifactId>pitest-maven</artifactId>
            <version>${pitest.plugin.version}</version>
            <configuration>
              <targetClasses>
                <param>com.puppycrawl.tools.checkstyle.checks.header.*</param>
              </targetClasses>
              <targetTests>
                <param>com.puppycrawl.tools.checkstyle.checks.header.*</param>
              </targetTests>
              <mutationThreshold>78</mutationThreshold>
              <timeoutFactor>${pitest.plugin.timeout.factor}</timeoutFactor>
              <timeoutConstant>${pitest.plugin.timeout.constant}</timeoutConstant>
              <threads>${pitest.plugin.threads}</threads>
            </configuration>
          </plugin>
        </plugins>
      </build>
    </profile>
    <profile>
      <id>pitest-checks-imports</id>
      <properties>
        <skipTests>true</skipTests>
      </properties>
      <build>
        <plugins>
          <plugin>
            <groupId>org.pitest</groupId>
            <artifactId>pitest-maven</artifactId>
            <version>${pitest.plugin.version}</version>
            <configuration>
              <targetClasses>
                <param>com.puppycrawl.tools.checkstyle.checks.imports.*</param>
              </targetClasses>
              <targetTests>
                <param>com.puppycrawl.tools.checkstyle.checks.imports.*</param>
              </targetTests>
              <mutationThreshold>94</mutationThreshold>
              <timeoutFactor>${pitest.plugin.timeout.factor}</timeoutFactor>
              <timeoutConstant>${pitest.plugin.timeout.constant}</timeoutConstant>
              <threads>${pitest.plugin.threads}</threads>
            </configuration>
          </plugin>
        </plugins>
      </build>
    </profile>
    <profile>
      <id>pitest-checks-indentation</id>
      <properties>
        <skipTests>true</skipTests>
      </properties>
      <build>
        <plugins>
          <plugin>
            <groupId>org.pitest</groupId>
            <artifactId>pitest-maven</artifactId>
            <version>${pitest.plugin.version}</version>
            <configuration>
              <targetClasses>
                <param>com.puppycrawl.tools.checkstyle.checks.indentation.*</param>
              </targetClasses>
              <targetTests>
                <param>com.puppycrawl.tools.checkstyle.checks.indentation.*</param>
              </targetTests>
              <mutationThreshold>94</mutationThreshold>
              <timeoutFactor>${pitest.plugin.timeout.factor}</timeoutFactor>
              <timeoutConstant>${pitest.plugin.timeout.constant}</timeoutConstant>
              <threads>${pitest.plugin.threads}</threads>
            </configuration>
          </plugin>
        </plugins>
      </build>
    </profile>
    <profile>
      <id>pitest-checks-javadoc</id>
      <properties>
        <skipTests>true</skipTests>
      </properties>
      <build>
        <plugins>
          <plugin>
            <groupId>org.pitest</groupId>
            <artifactId>pitest-maven</artifactId>
            <version>${pitest.plugin.version}</version>
            <configuration>
              <targetClasses>
                <param>com.puppycrawl.tools.checkstyle.checks.javadoc.*</param>
              </targetClasses>
              <targetTests>
                <param>com.puppycrawl.tools.checkstyle.checks.javadoc.*</param>
              </targetTests>
              <mutationThreshold>95</mutationThreshold>
              <timeoutFactor>${pitest.plugin.timeout.factor}</timeoutFactor>
              <timeoutConstant>${pitest.plugin.timeout.constant}</timeoutConstant>
              <threads>${pitest.plugin.threads}</threads>
            </configuration>
          </plugin>
        </plugins>
      </build>
    </profile>
    <profile>
      <id>pitest-checks-metrics</id>
      <properties>
        <skipTests>true</skipTests>
      </properties>
      <build>
        <plugins>
          <plugin>
            <groupId>org.pitest</groupId>
            <artifactId>pitest-maven</artifactId>
            <version>${pitest.plugin.version}</version>
            <configuration>
              <targetClasses>
                <param>com.puppycrawl.tools.checkstyle.checks.metrics.*</param>
              </targetClasses>
              <targetTests>
                <param>com.puppycrawl.tools.checkstyle.checks.metrics.*</param>
              </targetTests>
              <excludedClasses>
                <!-- deprecated class -->
                <param>com.puppycrawl.tools.checkstyle.checks.metrics.AbstractComplexityCheck</param>
              </excludedClasses>
              <mutationThreshold>91</mutationThreshold>
              <timeoutFactor>${pitest.plugin.timeout.factor}</timeoutFactor>
              <timeoutConstant>${pitest.plugin.timeout.constant}</timeoutConstant>
              <threads>${pitest.plugin.threads}</threads>
            </configuration>
          </plugin>
        </plugins>
      </build>
    </profile>
    <profile>
      <id>pitest-checks-modifier</id>
      <properties>
        <skipTests>true</skipTests>
      </properties>
      <build>
        <plugins>
          <plugin>
            <groupId>org.pitest</groupId>
            <artifactId>pitest-maven</artifactId>
            <version>${pitest.plugin.version}</version>
            <configuration>
              <targetClasses>
                <param>com.puppycrawl.tools.checkstyle.checks.modifier.*</param>
              </targetClasses>
              <targetTests>
                <param>com.puppycrawl.tools.checkstyle.checks.modifier.*</param>
              </targetTests>
              <mutationThreshold>100</mutationThreshold>
              <timeoutFactor>${pitest.plugin.timeout.factor}</timeoutFactor>
              <timeoutConstant>${pitest.plugin.timeout.constant}</timeoutConstant>
              <threads>${pitest.plugin.threads}</threads>
            </configuration>
          </plugin>
        </plugins>
      </build>
    </profile>
    <profile>
      <id>pitest-checks-naming</id>
      <properties>
        <skipTests>true</skipTests>
      </properties>
      <build>
        <plugins>
          <plugin>
            <groupId>org.pitest</groupId>
            <artifactId>pitest-maven</artifactId>
            <version>${pitest.plugin.version}</version>
            <configuration>
              <targetClasses>
                <param>com.puppycrawl.tools.checkstyle.checks.naming.*</param>
              </targetClasses>
              <targetTests>
                <param>com.puppycrawl.tools.checkstyle.checks.naming.*</param>
              </targetTests>
              <excludedClasses>
                <!-- deprecated class -->
                <param>com.puppycrawl.tools.checkstyle.checks.naming.AbstractTypeParameterNameCheck</param>
              </excludedClasses>
              <mutationThreshold>100</mutationThreshold>
              <timeoutFactor>${pitest.plugin.timeout.factor}</timeoutFactor>
              <timeoutConstant>${pitest.plugin.timeout.constant}</timeoutConstant>
              <threads>${pitest.plugin.threads}</threads>
            </configuration>
          </plugin>
        </plugins>
      </build>
    </profile>
    <profile>
      <id>pitest-checks-regexp</id>
      <properties>
        <skipTests>true</skipTests>
      </properties>
      <build>
        <plugins>
          <plugin>
            <groupId>org.pitest</groupId>
            <artifactId>pitest-maven</artifactId>
            <version>${pitest.plugin.version}</version>
            <configuration>
              <targetClasses>
                <param>com.puppycrawl.tools.checkstyle.checks.regexp.*</param>
              </targetClasses>
              <targetTests>
                <param>com.puppycrawl.tools.checkstyle.checks.regexp.*</param>
              </targetTests>
              <mutationThreshold>93</mutationThreshold>
              <timeoutFactor>${pitest.plugin.timeout.factor}</timeoutFactor>
              <timeoutConstant>${pitest.plugin.timeout.constant}</timeoutConstant>
              <threads>${pitest.plugin.threads}</threads>
            </configuration>
          </plugin>
        </plugins>
      </build>
    </profile>
    <profile>
      <id>pitest-checks-sizes</id>
      <properties>
        <skipTests>true</skipTests>
      </properties>
      <build>
        <plugins>
          <plugin>
            <groupId>org.pitest</groupId>
            <artifactId>pitest-maven</artifactId>
            <version>${pitest.plugin.version}</version>
            <configuration>
              <targetClasses>
                <param>com.puppycrawl.tools.checkstyle.checks.sizes.*</param>
              </targetClasses>
              <targetTests>
                <param>com.puppycrawl.tools.checkstyle.checks.sizes.*</param>
              </targetTests>
              <mutationThreshold>94</mutationThreshold>
              <timeoutFactor>${pitest.plugin.timeout.factor}</timeoutFactor>
              <timeoutConstant>${pitest.plugin.timeout.constant}</timeoutConstant>
              <threads>${pitest.plugin.threads}</threads>
            </configuration>
          </plugin>
        </plugins>
      </build>
    </profile>
    <profile>
      <id>pitest-checks-whitespace</id>
      <properties>
        <skipTests>true</skipTests>
      </properties>
      <build>
        <plugins>
          <plugin>
            <groupId>org.pitest</groupId>
            <artifactId>pitest-maven</artifactId>
            <version>${pitest.plugin.version}</version>
            <configuration>
              <targetClasses>
                <param>com.puppycrawl.tools.checkstyle.checks.whitespace.*</param>
              </targetClasses>
              <targetTests>
                <param>com.puppycrawl.tools.checkstyle.checks.whitespace.*</param>
              </targetTests>
              <mutationThreshold>95</mutationThreshold>
              <timeoutFactor>${pitest.plugin.timeout.factor}</timeoutFactor>
              <timeoutConstant>${pitest.plugin.timeout.constant}</timeoutConstant>
              <threads>${pitest.plugin.threads}</threads>
            </configuration>
          </plugin>
        </plugins>
      </build>
    </profile>

  </profiles>
</project><|MERGE_RESOLUTION|>--- conflicted
+++ resolved
@@ -530,16 +530,8 @@
                 bin/**/*,
                 <!-- IDEA project files -->
                 *.iml,
-<<<<<<< HEAD
-<<<<<<< refs/remotes/origin/master
                 *.ipr,
                 *.iws,
-=======
->>>>>>> Issue #4176: Add suppression of .DS_Store for NewlineAtEndOfFile
-=======
-                *.ipr,
-                *.iws,
->>>>>>> 97eda30f
                 .idea/**/*,
                 <!-- Temp files -->
                 *~,
