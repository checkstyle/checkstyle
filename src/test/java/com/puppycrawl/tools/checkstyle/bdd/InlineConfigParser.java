///////////////////////////////////////////////////////////////////////////////////////////////
// checkstyle: Checks Java source code and other text files for adherence to a set of rules.
// Copyright (C) 2001-2023 the original author or authors.
//
// This library is free software; you can redistribute it and/or
// modify it under the terms of the GNU Lesser General Public
// License as published by the Free Software Foundation; either
// version 2.1 of the License, or (at your option) any later version.
//
// This library is distributed in the hope that it will be useful,
// but WITHOUT ANY WARRANTY; without even the implied warranty of
// MERCHANTABILITY or FITNESS FOR A PARTICULAR PURPOSE.  See the GNU
// Lesser General Public License for more details.
//
// You should have received a copy of the GNU Lesser General Public
// License along with this library; if not, write to the Free Software
// Foundation, Inc., 59 Temple Place, Suite 330, Boston, MA  02111-1307  USA
///////////////////////////////////////////////////////////////////////////////////////////////

package com.puppycrawl.tools.checkstyle.bdd;

import java.io.File;
import java.io.IOException;
import java.io.StringReader;
import java.lang.reflect.Modifier;
import java.nio.file.Files;
import java.nio.file.Path;
import java.nio.file.Paths;
import java.util.Arrays;
import java.util.Collections;
import java.util.HashSet;
import java.util.List;
import java.util.Locale;
import java.util.Map;
import java.util.Properties;
import java.util.Set;
import java.util.regex.Matcher;
import java.util.regex.Pattern;

import com.puppycrawl.tools.checkstyle.api.CheckstyleException;

public final class InlineConfigParser {

    /** A pattern matching the symbol: "\" or "/". */
    private static final Pattern SLASH_PATTERN = Pattern.compile("[\\\\/]");

    /** A pattern to find the string: "// violation". */
    private static final Pattern VIOLATION_PATTERN = Pattern
            .compile(".*//\\s*violation\\s*(?:'(.*)')?$");

    /** A pattern to find the string: "// violation above". */
    private static final Pattern VIOLATION_ABOVE_PATTERN = Pattern
            .compile(".*//\\s*violation above\\s*(?:'(.*)')?$");

    /** A pattern to find the string: "// violation below". */
    private static final Pattern VIOLATION_BELOW_PATTERN = Pattern
            .compile(".*//\\s*violation below\\s*(?:'(.*)')?$");

    /** A pattern to find the string: "// X violations". */
    private static final Pattern MULTIPLE_VIOLATIONS_PATTERN = Pattern
            .compile(".*//\\s*(\\d+) violations$");

    /** A pattern to find the string: "// X violations above". */
    private static final Pattern MULTIPLE_VIOLATIONS_ABOVE_PATTERN = Pattern
            .compile(".*//\\s*(\\d+) violations above$");

    /** A pattern to find the string: "// X violations below". */
    private static final Pattern MULTIPLE_VIOLATIONS_BELOW_PATTERN = Pattern
            .compile(".*//\\s*(\\d+) violations below$");

    /** A pattern to find the string: "// filtered violation". */
    private static final Pattern FILTERED_VIOLATION_PATTERN = Pattern
            .compile(".*//\\s*filtered violation\\s*(?:'(.*)')?$");

    /** A pattern to find the string: "// filtered violation above". */
    private static final Pattern FILTERED_VIOLATION_ABOVE_PATTERN = Pattern
            .compile(".*//\\s*filtered violation above\\s*(?:'(.*)')?$");

    /** A pattern to find the string: "// filtered violation below". */
    private static final Pattern FILTERED_VIOLATION_BELOW_PATTERN = Pattern
            .compile(".*//\\s*filtered violation below\\s*(?:'(.*)')?$");

    /** A pattern to find the string: "// violation X lines above". */
    private static final Pattern VIOLATION_SOME_LINES_ABOVE_PATTERN = Pattern
            .compile(".*//\\s*violation (\\d+) lines above\\s*(?:'(.*)')?$");

    /** A pattern to find the string: "// violation X lines below". */
    private static final Pattern VIOLATION_SOME_LINES_BELOW_PATTERN = Pattern
            .compile(".*//\\s*violation (\\d+) lines below\\s*(?:'(.*)')?$");

    /** The String "(null)". */
    private static final String NULL_STRING = "(null)";

    /**
     * Checks in which violation message is not specified in input file and have more than
     * one violation message key.
     * Until <a href="https://github.com/checkstyle/checkstyle/issues/11214">#11214</a>
     */
    private static final Set<String> SUPPRESSED_CHECKS = new HashSet<>(Arrays.asList(
            "com.puppycrawl.tools.checkstyle.checks.whitespace.MethodParamPadCheck",
<<<<<<< HEAD
<<<<<<< HEAD
=======
=======
>>>>>>> 4b05db62
            "com.puppycrawl.tools.checkstyle.checks.whitespace.EmptyLineSeparatorCheck",
>>>>>>> 4b05db623 (Issue #11214: Specified violation messages in JavaNCSSCheck)
            "com.puppycrawl.tools.checkstyle.checks.javadoc.AbstractJavadocCheck",
            "com.puppycrawl.tools.checkstyle.checks.coding.PackageDeclarationCheck",
            "com.puppycrawl.tools.checkstyle.checks.regexp.RegexpCheck",
            "com.puppycrawl.tools.checkstyle.checks.whitespace.EmptyForInitializerPadCheck",
            "com.puppycrawl.tools.checkstyle.checks.javadoc.JavadocMethodCheck",
            "com.puppycrawl.tools.checkstyle.checks.modifier.ModifierOrderCheck",
            "com.puppycrawl.tools.checkstyle.checks.annotation.MissingDeprecatedCheck",
            "com.puppycrawl.tools.checkstyle.checks.javadoc.JavadocStyleCheck",
            "com.puppycrawl.tools.checkstyle.checks.javadoc.WriteTagCheck",
            "com.puppycrawl.tools.checkstyle.checks.javadoc.SummaryJavadocCheck",
            "com.puppycrawl.tools.checkstyle.checks.imports.CustomImportOrderCheck"));

    /**
     *  Inlined configs can not be used in non-java checks, as Inlined config is java style
     *  multiline comment.
     *  Such check files needs to be permanently suppressed.
     */
    private static final Set<String> PERMANENT_SUPPRESSED_CHECKS = Set.of(
            // Inlined config is not supported for non java files.
            "com.puppycrawl.tools.checkstyle.checks.OrderedPropertiesCheck",
            "com.puppycrawl.tools.checkstyle.checks.UniquePropertiesCheck",
            "com.puppycrawl.tools.checkstyle.checks.TranslationCheck"
    );

    /** Stop instances being created. **/
    private InlineConfigParser() {
    }

    public static TestInputConfiguration parse(String inputFilePath) throws Exception {
        return parse(inputFilePath, false);
    }

    /**
     * Parses the input file provided.
     *
     * @param inputFilePath the input file path.
     * @param setFilteredViolations flag to set filtered violations.
     * @throws Exception if unable to read file or file not formatted properly.
     */
    private static TestInputConfiguration parse(String inputFilePath,
                                                boolean setFilteredViolations) throws Exception {
        final TestInputConfiguration.Builder testInputConfigBuilder =
                new TestInputConfiguration.Builder();
        final Path filePath = Paths.get(inputFilePath);
        final List<String> lines = readFile(filePath);
        try {
            setModules(testInputConfigBuilder, inputFilePath, lines);
        }
        catch (Exception ex) {
            throw new CheckstyleException("Config comment not specified properly in "
                    + inputFilePath, ex);
        }
        try {
            setViolations(testInputConfigBuilder, lines, setFilteredViolations);
        }
        catch (CheckstyleException ex) {
            throw new CheckstyleException(ex.getMessage() + " in " + inputFilePath, ex);
        }
        return testInputConfigBuilder.build();
    }

    public static TestInputConfiguration parseWithFilteredViolations(String inputFilePath)
            throws Exception {
        return parse(inputFilePath, true);
    }

    private static void setModules(TestInputConfiguration.Builder testInputConfigBuilder,
                                   String inputFilePath, List<String> lines)
            throws Exception {
        if (!lines.get(0).startsWith("/*")) {
            throw new CheckstyleException("Config not specified on top."
                + "Please see other inputs for examples of what is required.");
        }
        int lineNo = 1;
        do {
            final ModuleInputConfiguration.Builder moduleInputConfigBuilder =
                    new ModuleInputConfiguration.Builder();
            setModuleName(moduleInputConfigBuilder, inputFilePath, lines.get(lineNo));
            setProperties(moduleInputConfigBuilder, inputFilePath, lines, lineNo + 1);
            testInputConfigBuilder.addChildModule(moduleInputConfigBuilder.build());
            do {
                lineNo++;
            } while (lines.get(lineNo).isEmpty() || !lines.get(lineNo - 1).isEmpty());
        } while (!lines.get(lineNo).startsWith("*/"));
    }

    private static String getFullyQualifiedClassName(String filePath, String moduleName)
            throws CheckstyleException {
        String fullyQualifiedClassName;
        if (moduleName.startsWith("com.")) {
            fullyQualifiedClassName = moduleName;
        }
        else {
            final String path = SLASH_PATTERN.matcher(filePath).replaceAll("\\.");
            final int endIndex = path.lastIndexOf(moduleName.toLowerCase(Locale.ROOT));
            if (endIndex == -1) {
                throw new CheckstyleException("Unable to resolve module name: " + moduleName
                + ". Please check for spelling errors or specify fully qualified class name.");
            }
            final int beginIndex = path.indexOf("com.puppycrawl");
            fullyQualifiedClassName = path.substring(beginIndex, endIndex) + moduleName;
            if (!fullyQualifiedClassName.endsWith("Filter")) {
                fullyQualifiedClassName += "Check";
            }
        }
        return fullyQualifiedClassName;
    }

    private static String getFilePath(String fileName, String inputFilePath) {
        final int lastSlashIndex = Math.max(inputFilePath.lastIndexOf('\\'),
                inputFilePath.lastIndexOf('/'));
        final String root = inputFilePath.substring(0, lastSlashIndex + 1);
        return root + fileName;
    }

    private static String getResourcePath(String fileName, String inputFilePath) {
        final String filePath = getUriPath(fileName, inputFilePath);
        final int lastSlashIndex = filePath.lastIndexOf('/');
        final String root = filePath.substring(filePath.indexOf("puppycrawl") - 5,
                lastSlashIndex + 1);
        return root + fileName;
    }

    private static String getUriPath(String fileName, String inputFilePath) {
        return new File(getFilePath(fileName, inputFilePath)).toURI().toString();
    }

    private static String getResolvedPath(String fileValue, String inputFilePath) {
        final String resolvedFilePath;
        if (fileValue.startsWith("(resource)")) {
            resolvedFilePath =
                    getResourcePath(fileValue.substring(fileValue.indexOf(')') + 1),
                            inputFilePath);
        }
        else if (fileValue.startsWith("(uri)")) {
            resolvedFilePath =
                    getUriPath(fileValue.substring(fileValue.indexOf(')') + 1), inputFilePath);
        }
        else {
            resolvedFilePath = getFilePath(fileValue, inputFilePath);
        }
        return resolvedFilePath;
    }

    private static List<String> readFile(Path filePath) throws CheckstyleException {
        try {
            return Files.readAllLines(filePath);
        }
        catch (IOException ex) {
            throw new CheckstyleException("Failed to read " + filePath, ex);
        }
    }

    private static void setModuleName(ModuleInputConfiguration.Builder moduleInputConfigBuilder,
                                      String filePath, String moduleName)
            throws CheckstyleException {
        final String fullyQualifiedClassName = getFullyQualifiedClassName(filePath, moduleName);
        moduleInputConfigBuilder.setModuleName(fullyQualifiedClassName);
    }

    private static void setProperties(ModuleInputConfiguration.Builder inputConfigBuilder,
                                      String inputFilePath,
                                      List<String> lines,
                                      int beginLineNo)
                    throws IOException {
        final StringBuilder stringBuilder = new StringBuilder(128);
        int lineNo = beginLineNo;
        for (String line = lines.get(lineNo); !line.isEmpty() && !"*/".equals(line);
                ++lineNo, line = lines.get(lineNo)) {
            stringBuilder.append(line).append('\n');
        }
        final Properties properties = new Properties();
        properties.load(new StringReader(stringBuilder.toString()));
        for (final Map.Entry<Object, Object> entry : properties.entrySet()) {
            final String key = entry.getKey().toString();
            final String value = entry.getValue().toString();
            if (key.startsWith("message.")) {
                inputConfigBuilder.addModuleMessage(key.substring(8), value);
            }
            else if (value.startsWith("(file)")) {
                final String fileName = value.substring(value.indexOf(')') + 1);
                final String filePath = getResolvedPath(fileName, inputFilePath);
                inputConfigBuilder.addNonDefaultProperty(key, filePath);
            }
            else if (value.startsWith("(default)")) {
                final String defaultValue = value.substring(value.indexOf(')') + 1);
                if (NULL_STRING.equals(defaultValue)) {
                    inputConfigBuilder.addDefaultProperty(key, null);
                }
                else {
                    inputConfigBuilder.addDefaultProperty(key, defaultValue);
                }
            }
            else {
                if (NULL_STRING.equals(value)) {
                    inputConfigBuilder.addNonDefaultProperty(key, null);
                }
                else {
                    inputConfigBuilder.addNonDefaultProperty(key, value);
                }
            }
        }
    }

    private static void setViolations(TestInputConfiguration.Builder inputConfigBuilder,
                                      List<String> lines, boolean useFilteredViolations)
            throws ClassNotFoundException, CheckstyleException {
        final List<ModuleInputConfiguration> moduleLists = inputConfigBuilder.getChildrenModules();
        final boolean specifyViolationMessage = moduleLists.size() == 1
                && !SUPPRESSED_CHECKS.contains(moduleLists.get(0).getModuleName())
                && !PERMANENT_SUPPRESSED_CHECKS.contains(moduleLists.get(0).getModuleName())
                && getNumberOfMessages(moduleLists.get(0).getModuleName()) > 1;
        for (int lineNo = 0; lineNo < lines.size(); lineNo++) {
            setViolations(inputConfigBuilder, lines,
                    useFilteredViolations, lineNo, specifyViolationMessage);
        }
    }

    /**
     * Sets the violations.
     *
     * @param inputConfigBuilder the input file path.
     * @param lines all the lines in the file.
     * @param useFilteredViolations flag to set filtered violations.
     * @param lineNo current line.
     * @noinspection IfStatementWithTooManyBranches
     * @noinspectionreason IfStatementWithTooManyBranches - complex logic of violation
     *      parser requires giant if/else
     * @throws CheckstyleException if violation message is not specified
     */
    // -@cs[ExecutableStatementCount] splitting this method is not reasonable.
    // -@cs[JavaNCSS] splitting this method is not reasonable.
    private static void setViolations(TestInputConfiguration.Builder inputConfigBuilder,
                                      List<String> lines, boolean useFilteredViolations,
                                      int lineNo, boolean specifyViolationMessage)
            throws CheckstyleException {
        final Matcher violationMatcher =
                VIOLATION_PATTERN.matcher(lines.get(lineNo));
        final Matcher violationAboveMatcher =
                VIOLATION_ABOVE_PATTERN.matcher(lines.get(lineNo));
        final Matcher violationBelowMatcher =
                VIOLATION_BELOW_PATTERN.matcher(lines.get(lineNo));
        final Matcher multipleViolationsMatcher =
                MULTIPLE_VIOLATIONS_PATTERN.matcher(lines.get(lineNo));
        final Matcher multipleViolationsAboveMatcher =
                MULTIPLE_VIOLATIONS_ABOVE_PATTERN.matcher(lines.get(lineNo));
        final Matcher multipleViolationsBelowMatcher =
                MULTIPLE_VIOLATIONS_BELOW_PATTERN.matcher(lines.get(lineNo));
        final Matcher violationSomeLinesAboveMatcher =
                VIOLATION_SOME_LINES_ABOVE_PATTERN.matcher(lines.get(lineNo));
        final Matcher violationSomeLinesBelowMatcher =
                VIOLATION_SOME_LINES_BELOW_PATTERN.matcher(lines.get(lineNo));
        if (violationMatcher.matches()) {
            final String violationMessage = violationMatcher.group(1);
            final int violationLineNum = lineNo + 1;
            checkWhetherViolationSpecified(specifyViolationMessage, violationMessage,
                    violationLineNum);
            inputConfigBuilder.addViolation(violationLineNum, violationMessage);
        }
        else if (violationAboveMatcher.matches()) {
            final String violationMessage = violationAboveMatcher.group(1);
            checkWhetherViolationSpecified(specifyViolationMessage, violationMessage, lineNo);
            inputConfigBuilder.addViolation(lineNo, violationMessage);
        }
        else if (violationBelowMatcher.matches()) {
            final String violationMessage = violationBelowMatcher.group(1);
            final int violationLineNum = lineNo + 2;
            checkWhetherViolationSpecified(specifyViolationMessage, violationMessage,
                    violationLineNum);
            inputConfigBuilder.addViolation(violationLineNum, violationMessage);
        }
        else if (violationSomeLinesAboveMatcher.matches()) {
            final String violationMessage = violationSomeLinesAboveMatcher.group(2);
            final int linesAbove = Integer.parseInt(violationSomeLinesAboveMatcher.group(1)) - 1;
            final int violationLineNum = lineNo - linesAbove;
            checkWhetherViolationSpecified(specifyViolationMessage, violationMessage,
                    violationLineNum);
            inputConfigBuilder.addViolation(violationLineNum, violationMessage);
        }
        else if (violationSomeLinesBelowMatcher.matches()) {
            final String violationMessage = violationSomeLinesBelowMatcher.group(2);
            final int linesBelow = Integer.parseInt(violationSomeLinesBelowMatcher.group(1)) + 1;
            final int violationLineNum = lineNo + linesBelow;
            checkWhetherViolationSpecified(specifyViolationMessage, violationMessage,
                    violationLineNum);
            inputConfigBuilder.addViolation(violationLineNum, violationMessage);
        }
        else if (multipleViolationsMatcher.matches()) {
            Collections
                    .nCopies(Integer.parseInt(multipleViolationsMatcher.group(1)), lineNo + 1)
                    .forEach(actualLineNumber -> {
                        inputConfigBuilder.addViolation(actualLineNumber, null);
                    });
        }
        else if (multipleViolationsAboveMatcher.matches()) {
            Collections
                    .nCopies(Integer.parseInt(multipleViolationsAboveMatcher.group(1)), lineNo)
                    .forEach(actualLineNumber -> {
                        inputConfigBuilder.addViolation(actualLineNumber, null);
                    });
        }
        else if (multipleViolationsBelowMatcher.matches()) {
            Collections
                    .nCopies(Integer.parseInt(multipleViolationsBelowMatcher.group(1)),
                            lineNo + 2)
                    .forEach(actualLineNumber -> {
                        inputConfigBuilder.addViolation(actualLineNumber, null);
                    });
        }
        else if (useFilteredViolations) {
            setFilteredViolation(inputConfigBuilder, lineNo + 1,
                    lines.get(lineNo), specifyViolationMessage);
        }
    }

    private static void setFilteredViolation(TestInputConfiguration.Builder inputConfigBuilder,
                                             int lineNo, String line,
                                             boolean specifyViolationMessage)
            throws CheckstyleException {
        final Matcher violationMatcher =
                FILTERED_VIOLATION_PATTERN.matcher(line);
        final Matcher violationAboveMatcher =
                FILTERED_VIOLATION_ABOVE_PATTERN.matcher(line);
        final Matcher violationBelowMatcher =
                FILTERED_VIOLATION_BELOW_PATTERN.matcher(line);
        if (violationMatcher.matches()) {
            final String violationMessage = violationMatcher.group(1);
            checkWhetherViolationSpecified(specifyViolationMessage, violationMessage, lineNo);
            inputConfigBuilder.addFilteredViolation(lineNo, violationMessage);
        }
        else if (violationAboveMatcher.matches()) {
            final String violationMessage = violationAboveMatcher.group(1);
            final int violationLineNum = lineNo - 1;
            checkWhetherViolationSpecified(specifyViolationMessage, violationMessage,
                    violationLineNum);
            inputConfigBuilder.addFilteredViolation(violationLineNum, violationMessage);
        }
        else if (violationBelowMatcher.matches()) {
            final String violationMessage = violationBelowMatcher.group(1);
            final int violationLineNum = lineNo + 1;
            checkWhetherViolationSpecified(specifyViolationMessage, violationMessage,
                    violationLineNum);
            inputConfigBuilder.addFilteredViolation(violationLineNum, violationMessage);
        }
    }

    /**
     * Gets the number of message keys in a check.
     *
     * @param className className
     * @return number of message keys in a check
     * @throws ClassNotFoundException if class is not found
     */
    private static long getNumberOfMessages(String className) throws ClassNotFoundException {
        final Class<?> clazz = Class.forName(className);
        final String messageInitials = "MSG_";
        return Arrays.stream(clazz.getDeclaredFields())
                .filter(field -> {
                    final int modifiers = field.getModifiers();
                    final String fieldName = field.getName();
                    return fieldName.startsWith(messageInitials)
                            && Modifier.isStatic(modifiers)
                            && Modifier.isFinal(modifiers);
                })
                .count();
    }

    /**
     * Check whether violation is specified along with {@code // violation} comment.
     *
     * @param shouldViolationMsgBeSpecified should violation messages be specified.
     * @param violationMessage violation message
     * @param lineNum line number
     * @throws CheckstyleException if violation message is not specified
     */
    private static void checkWhetherViolationSpecified(boolean shouldViolationMsgBeSpecified,
            String violationMessage, int lineNum) throws CheckstyleException {
        if (shouldViolationMsgBeSpecified && violationMessage == null) {
            throw new CheckstyleException(
                    "Violation message should be specified on line " + lineNum);
        }
    }
}<|MERGE_RESOLUTION|>--- conflicted
+++ resolved
@@ -98,13 +98,6 @@
      */
     private static final Set<String> SUPPRESSED_CHECKS = new HashSet<>(Arrays.asList(
             "com.puppycrawl.tools.checkstyle.checks.whitespace.MethodParamPadCheck",
-<<<<<<< HEAD
-<<<<<<< HEAD
-=======
-=======
->>>>>>> 4b05db62
-            "com.puppycrawl.tools.checkstyle.checks.whitespace.EmptyLineSeparatorCheck",
->>>>>>> 4b05db623 (Issue #11214: Specified violation messages in JavaNCSSCheck)
             "com.puppycrawl.tools.checkstyle.checks.javadoc.AbstractJavadocCheck",
             "com.puppycrawl.tools.checkstyle.checks.coding.PackageDeclarationCheck",
             "com.puppycrawl.tools.checkstyle.checks.regexp.RegexpCheck",
