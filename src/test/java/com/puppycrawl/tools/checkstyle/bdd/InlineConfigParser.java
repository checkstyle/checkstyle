--- conflicted
+++ resolved
@@ -323,13 +323,10 @@
                 "com.puppycrawl.tools.checkstyle.checks.javadoc.SummaryJavadocCheck");
         moduleMappings.put("LineLength",
                 "com.puppycrawl.tools.checkstyle.checks.sizes.LineLengthCheck");
-<<<<<<< HEAD
         moduleMappings.put("Checker",
                 "com.puppycrawl.tools.checkstyle.CheckerCheck");
 
-=======
         String fullyQualifiedClassName;
->>>>>>> 97411238
         if (moduleMappings.containsKey(moduleName)) {
             fullyQualifiedClassName = moduleMappings.get(moduleName);
         }
