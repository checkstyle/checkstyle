///////////////////////////////////////////////////////////////////////////////////////////////
// checkstyle: Checks Java source code and other text files for adherence to a set of rules.
// Copyright (C) 2001-2024 the original author or authors.
//
// This library is free software; you can redistribute it and/or
// modify it under the terms of the GNU Lesser General Public
// License as published by the Free Software Foundation; either
// version 2.1 of the License, or (at your option) any later version.
//
// This library is distributed in the hope that it will be useful,
// but WITHOUT ANY WARRANTY; without even the implied warranty of
// MERCHANTABILITY or FITNESS FOR A PARTICULAR PURPOSE.  See the GNU
// Lesser General Public License for more details.
//
// You should have received a copy of the GNU Lesser General Public
// License along with this library; if not, write to the Free Software
// Foundation, Inc., 59 Temple Place, Suite 330, Boston, MA  02111-1307  USA
///////////////////////////////////////////////////////////////////////////////////////////////

package com.puppycrawl.tools.checkstyle.checks.coding;

import static com.google.common.truth.Truth.assertWithMessage;
import static com.puppycrawl.tools.checkstyle.checks.coding.InnerAssignmentCheck.MSG_KEY;

import org.junit.jupiter.api.Test;

import com.puppycrawl.tools.checkstyle.AbstractModuleTestSupport;
import com.puppycrawl.tools.checkstyle.utils.CommonUtil;

public class InnerAssignmentCheckTest
    extends AbstractModuleTestSupport {

    @Override
    protected String getPackageLocation() {
        return "com/puppycrawl/tools/checkstyle/checks/coding/innerassignment";
    }

    @Test
    public void testInputInnerAssignmentCheckLocalVariables() throws Exception {
        final String[] expected = {
            "22:15: " + getCheckMessage(MSG_KEY),
            "22:19: " + getCheckMessage(MSG_KEY),
            "24:39: " + getCheckMessage(MSG_KEY),
            "26:35: " + getCheckMessage(MSG_KEY),
            "73:19: " + getCheckMessage(MSG_KEY),
        };
        verifyWithInlineConfigParser(
                getPath("InputInnerAssignmentCheckLocalVariables.java"), expected);
    }

    @Test
    public void testInputInnerAssignmentNoViolationIterativeStatements() throws Exception {
        final String[] expected = {
            "73:22: " + getCheckMessage(MSG_KEY),
        };
        verifyWithInlineConfigParser(
                getPath("InputInnerAssignmentNoViolationIterativeStatements.java"), expected);
    }

    @Test
<<<<<<< HEAD
    public void testInputInnerAssignmentCheckLoopsAndConditionals() throws Exception {
=======
    public void testInnerAssignmentCheckLoopsAndConditionals() throws Exception {
>>>>>>> c249716c
        final String[] expected = {
            "18:16: " + getCheckMessage(MSG_KEY),
            "19:24: " + getCheckMessage(MSG_KEY),
            "20:19: " + getCheckMessage(MSG_KEY),
            "21:17: " + getCheckMessage(MSG_KEY),
            "22:29: " + getCheckMessage(MSG_KEY),
            "23:20: " + getCheckMessage(MSG_KEY),
            "24:17: " + getCheckMessage(MSG_KEY),
            "24:31: " + getCheckMessage(MSG_KEY),
            "24:41: " + getCheckMessage(MSG_KEY),
            "25:16: " + getCheckMessage(MSG_KEY),
            "25:27: " + getCheckMessage(MSG_KEY),
            "26:32: " + getCheckMessage(MSG_KEY),
        };
        verifyWithInlineConfigParser(
                getPath("InputInnerAssignmentCheckLoopsAndConditionals.java"), expected);
    }

    @Test
    public void testInputInnerAssignmentLambdaExpressions() throws Exception {
        final String[] expected = CommonUtil.EMPTY_STRING_ARRAY;
        verifyWithInlineConfigParser(
                getPath("InputInnerAssignmentLambdaExpressions.java"),
                expected);
    }

    @Test
    public void testInputInnerAssignmentNotInLoopContext() throws Exception {
        final String[] expected = {
            "12:28: " + getCheckMessage(MSG_KEY),
        };
        verifyWithInlineConfigParser(
                getPath("InputInnerAssignmentNotInLoopContext.java"),
                expected);
    }

    @Test
    public void testTokensNotNull() {
        final InnerAssignmentCheck check = new InnerAssignmentCheck();
        assertWithMessage("Acceptable tokens should not be null")
            .that(check.getAcceptableTokens())
            .isNotNull();
        assertWithMessage("Default tokens should not be null")
            .that(check.getDefaultTokens())
            .isNotNull();
        assertWithMessage("Required tokens should not be null")
            .that(check.getRequiredTokens())
            .isNotNull();
    }

}<|MERGE_RESOLUTION|>--- conflicted
+++ resolved
@@ -58,11 +58,7 @@
     }
 
     @Test
-<<<<<<< HEAD
     public void testInputInnerAssignmentCheckLoopsAndConditionals() throws Exception {
-=======
-    public void testInnerAssignmentCheckLoopsAndConditionals() throws Exception {
->>>>>>> c249716c
         final String[] expected = {
             "18:16: " + getCheckMessage(MSG_KEY),
             "19:24: " + getCheckMessage(MSG_KEY),
