////////////////////////////////////////////////////////////////////////////////
// checkstyle: Checks Java source code for adherence to a set of rules.
// Copyright (C) 2001-2017 the original author or authors.
//
// This library is free software; you can redistribute it and/or
// modify it under the terms of the GNU Lesser General Public
// License as published by the Free Software Foundation; either
// version 2.1 of the License, or (at your option) any later version.
//
// This library is distributed in the hope that it will be useful,
// but WITHOUT ANY WARRANTY; without even the implied warranty of
// MERCHANTABILITY or FITNESS FOR A PARTICULAR PURPOSE.  See the GNU
// Lesser General Public License for more details.
//
// You should have received a copy of the GNU Lesser General Public
// License along with this library; if not, write to the Free Software
// Foundation, Inc., 59 Temple Place, Suite 330, Boston, MA  02111-1307  USA
////////////////////////////////////////////////////////////////////////////////

package com.puppycrawl.tools.checkstyle.checks.coding;

import static com.puppycrawl.tools.checkstyle.checks.coding.DefaultComesLastCheck.MSG_KEY;
import static com.puppycrawl.tools.checkstyle.checks.coding.DefaultComesLastCheck.MSG_KEY_SKIP_IF_LAST_AND_SHARED_WITH_CASE;

import java.io.File;
import java.io.IOException;

import org.junit.Assert;
import org.junit.Test;

import com.puppycrawl.tools.checkstyle.BaseCheckTestSupport;
import com.puppycrawl.tools.checkstyle.DefaultConfiguration;
import com.puppycrawl.tools.checkstyle.utils.CommonUtils;

public class DefaultComesLastCheckTest extends BaseCheckTestSupport {

    private DefaultConfiguration checkConfig;

    @Override
    protected String getPath(String filename) throws IOException {
        return super.getPath("checks" + File.separator
                + "coding" + File.separator + "defaultcomeslast" + File.separator + filename);
    }

    @Override
    protected String getNonCompilablePath(String filename) throws IOException {
        return super.getNonCompilablePath("checks" + File.separator
                + "coding" + File.separator + filename);
    }

    @Test
<<<<<<< HEAD
<<<<<<< refs/remotes/origin/master
<<<<<<< refs/remotes/origin/master
=======
>>>>>>> Issue #4078: DefaultComesLast only if doesnt share case
=======
>>>>>>> 97eda30f
    public void testSkipIfLastAndSharedWithCase() throws Exception {
        checkConfig = createCheckConfig(DefaultComesLastCheck.class);
        checkConfig.addAttribute("skipIfLastAndSharedWithCase", "true");
        final String[] expected = {
            "17:13: " + getCheckMessage(MSG_KEY_SKIP_IF_LAST_AND_SHARED_WITH_CASE),
            "25:13: " + getCheckMessage(MSG_KEY_SKIP_IF_LAST_AND_SHARED_WITH_CASE),
            "33:21: " + getCheckMessage(MSG_KEY_SKIP_IF_LAST_AND_SHARED_WITH_CASE),
            "37:13: " + getCheckMessage(MSG_KEY_SKIP_IF_LAST_AND_SHARED_WITH_CASE),
            "57:13: " + getCheckMessage(MSG_KEY_SKIP_IF_LAST_AND_SHARED_WITH_CASE),
            "77:13: " + getCheckMessage(MSG_KEY_SKIP_IF_LAST_AND_SHARED_WITH_CASE),
            "89:13: " + getCheckMessage(MSG_KEY_SKIP_IF_LAST_AND_SHARED_WITH_CASE),
            "98:13: " + getCheckMessage(MSG_KEY),
        };

        verify(checkConfig, getPath("InputSkipIfLastAndSharedWithCase.java"), expected);
    }

    @Test
<<<<<<< HEAD
<<<<<<< refs/remotes/origin/master
    public void testDefault() throws Exception {
        checkConfig = createCheckConfig(DefaultComesLastCheck.class);
=======
    public void testDefault() throws Exception {
        final DefaultConfiguration checkConfig =
            createCheckConfig(DefaultComesLastCheck.class);
>>>>>>> Issue #4165: Split and Organize Checkstyle inputs by Test for DefaultComesLastCheckTest
=======
    public void testDefault() throws Exception {
        checkConfig = createCheckConfig(DefaultComesLastCheck.class);
>>>>>>> Issue #4078: DefaultComesLast only if doesnt share case
=======
    public void testDefault() throws Exception {
        checkConfig = createCheckConfig(DefaultComesLastCheck.class);
>>>>>>> 97eda30f
        final String[] expected = {
            "25:9: " + getCheckMessage(MSG_KEY),
            "32:24: " + getCheckMessage(MSG_KEY),
            "37:13: " + getCheckMessage(MSG_KEY),
            "45:13: " + getCheckMessage(MSG_KEY),
            "53:13: " + getCheckMessage(MSG_KEY),
            "61:21: " + getCheckMessage(MSG_KEY),
            "65:13: " + getCheckMessage(MSG_KEY),
            "69:21: " + getCheckMessage(MSG_KEY),
            "74:13: " + getCheckMessage(MSG_KEY),
            "85:13: " + getCheckMessage(MSG_KEY),
            "96:13: " + getCheckMessage(MSG_KEY),
            "106:13: " + getCheckMessage(MSG_KEY),
            "114:13: " + getCheckMessage(MSG_KEY),
            "125:13: " + getCheckMessage(MSG_KEY),
        };
        verify(checkConfig,
               getPath("InputDefaultComesLast.java"),
               expected);
    }

    @Test
    public void testDefaultMethodsInJava8()
            throws Exception {
        checkConfig = createCheckConfig(DefaultComesLastCheck.class);
        final String[] expected = CommonUtils.EMPTY_STRING_ARRAY;
        verify(checkConfig,
                getPath("InputDefaultComesLastDefaultMethodsInInterface.java"),
                expected);
    }

    @Test
    public void testTokensNotNull() {
        final DefaultComesLastCheck check = new DefaultComesLastCheck();
        Assert.assertNotNull(check.getAcceptableTokens());
        Assert.assertNotNull(check.getDefaultTokens());
        Assert.assertNotNull(check.getRequiredTokens());
    }
}<|MERGE_RESOLUTION|>--- conflicted
+++ resolved
@@ -49,13 +49,6 @@
     }
 
     @Test
-<<<<<<< HEAD
-<<<<<<< refs/remotes/origin/master
-<<<<<<< refs/remotes/origin/master
-=======
->>>>>>> Issue #4078: DefaultComesLast only if doesnt share case
-=======
->>>>>>> 97eda30f
     public void testSkipIfLastAndSharedWithCase() throws Exception {
         checkConfig = createCheckConfig(DefaultComesLastCheck.class);
         checkConfig.addAttribute("skipIfLastAndSharedWithCase", "true");
@@ -74,23 +67,8 @@
     }
 
     @Test
-<<<<<<< HEAD
-<<<<<<< refs/remotes/origin/master
     public void testDefault() throws Exception {
         checkConfig = createCheckConfig(DefaultComesLastCheck.class);
-=======
-    public void testDefault() throws Exception {
-        final DefaultConfiguration checkConfig =
-            createCheckConfig(DefaultComesLastCheck.class);
->>>>>>> Issue #4165: Split and Organize Checkstyle inputs by Test for DefaultComesLastCheckTest
-=======
-    public void testDefault() throws Exception {
-        checkConfig = createCheckConfig(DefaultComesLastCheck.class);
->>>>>>> Issue #4078: DefaultComesLast only if doesnt share case
-=======
-    public void testDefault() throws Exception {
-        checkConfig = createCheckConfig(DefaultComesLastCheck.class);
->>>>>>> 97eda30f
         final String[] expected = {
             "25:9: " + getCheckMessage(MSG_KEY),
             "32:24: " + getCheckMessage(MSG_KEY),
