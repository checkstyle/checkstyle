////////////////////////////////////////////////////////////////////////////////
// checkstyle: Checks Java source code for adherence to a set of rules.
// Copyright (C) 2001-2021 the original author or authors.
//
// This library is free software; you can redistribute it and/or
// modify it under the terms of the GNU Lesser General Public
// License as published by the Free Software Foundation; either
// version 2.1 of the License, or (at your option) any later version.
//
// This library is distributed in the hope that it will be useful,
// but WITHOUT ANY WARRANTY; without even the implied warranty of
// MERCHANTABILITY or FITNESS FOR A PARTICULAR PURPOSE.  See the GNU
// Lesser General Public License for more details.
//
// You should have received a copy of the GNU Lesser General Public
// License along with this library; if not, write to the Free Software
// Foundation, Inc., 59 Temple Place, Suite 330, Boston, MA  02111-1307  USA
////////////////////////////////////////////////////////////////////////////////

package com.puppycrawl.tools.checkstyle.checks.javadoc;

import static com.puppycrawl.tools.checkstyle.checks.javadoc.JavadocVariableCheck.MSG_JAVADOC_MISSING;
import static org.junit.jupiter.api.Assertions.assertArrayEquals;

import org.junit.jupiter.api.Test;

import com.puppycrawl.tools.checkstyle.AbstractModuleTestSupport;
import com.puppycrawl.tools.checkstyle.DefaultConfiguration;
import com.puppycrawl.tools.checkstyle.api.Scope;
import com.puppycrawl.tools.checkstyle.api.TokenTypes;

public class JavadocVariableCheckTest
    extends AbstractModuleTestSupport {

    @Override
    protected String getPackageLocation() {
        return "com/puppycrawl/tools/checkstyle/checks/javadoc/javadocvariable";
    }

    @Test
    public void testGetRequiredTokens() {
        final JavadocVariableCheck javadocVariableCheck = new JavadocVariableCheck();
        final int[] actual = javadocVariableCheck.getRequiredTokens();
        final int[] expected = {
            TokenTypes.VARIABLE_DEF,
        };
        assertArrayEquals(expected, actual, "Default required tokens are invalid");
    }

    @Test
    public void testGetAcceptableTokens() {
        final JavadocVariableCheck javadocVariableCheck = new JavadocVariableCheck();

        final int[] actual = javadocVariableCheck.getAcceptableTokens();
        final int[] expected = {
            TokenTypes.VARIABLE_DEF,
            TokenTypes.ENUM_CONSTANT_DEF,
        };

        assertArrayEquals(expected, actual, "Default acceptable tokens are invalid");
    }

    @Test
    public void testDefault()
            throws Exception {
        final DefaultConfiguration checkConfig =
            createModuleConfig(JavadocVariableCheck.class);
        final String[] expected = {
            "17:5: " + getCheckMessage(MSG_JAVADOC_MISSING),
            "310:5: " + getCheckMessage(MSG_JAVADOC_MISSING),
            "317:5: " + getCheckMessage(MSG_JAVADOC_MISSING),
            "336:5: " + getCheckMessage(MSG_JAVADOC_MISSING),
        };
        verify(checkConfig, getPath("InputJavadocVariableTags.java"), expected);
    }

    @Test
    public void testAnother()
            throws Exception {
        final DefaultConfiguration checkConfig =
            createModuleConfig(JavadocVariableCheck.class);
        final String[] expected = {
            "22:9: " + getCheckMessage(MSG_JAVADOC_MISSING),
            "29:9: " + getCheckMessage(MSG_JAVADOC_MISSING),
            "35:13: " + getCheckMessage(MSG_JAVADOC_MISSING),
        };
        verify(checkConfig, getPath("InputJavadocVariableInner.java"), expected);
    }

    @Test
    public void testAnother2()
            throws Exception {
        final DefaultConfiguration checkConfig =
            createModuleConfig(JavadocVariableCheck.class);
        checkConfig.addAttribute("scope", Scope.PUBLIC.getName());
<<<<<<< HEAD
        final String[] expected = {
            "24:9: " + getCheckMessage(MSG_JAVADOC_MISSING),
        };
        verify(checkConfig, getPath("InputJavadocVariableInner.java"), expected);
=======
        final String[] expected = CommonUtil.EMPTY_STRING_ARRAY;
        verify(checkConfig, getPath("InputJavadocVariableInner2.java"), expected);
>>>>>>> b9630a64
    }

    @Test
    public void testAnother3()
            throws Exception {
        final DefaultConfiguration checkConfig =
            createModuleConfig(JavadocVariableCheck.class);
        final String[] expected = {
            "15:9: " + getCheckMessage(MSG_JAVADOC_MISSING),
            "20:13: " + getCheckMessage(MSG_JAVADOC_MISSING),
            "40:9: " + getCheckMessage(MSG_JAVADOC_MISSING),
            "47:5: " + getCheckMessage(MSG_JAVADOC_MISSING),
            "48:5: " + getCheckMessage(MSG_JAVADOC_MISSING),
            "49:5: " + getCheckMessage(MSG_JAVADOC_MISSING),
            "50:5: " + getCheckMessage(MSG_JAVADOC_MISSING),
        };
        verify(checkConfig, getPath("InputJavadocVariablePublicOnly.java"), expected);
    }

    @Test
    public void testAnother4()
            throws Exception {
        final DefaultConfiguration checkConfig =
            createModuleConfig(JavadocVariableCheck.class);
        checkConfig.addAttribute("scope", Scope.PUBLIC.getName());
        final String[] expected = {
            "11:9: " + getCheckMessage(MSG_JAVADOC_MISSING),
            "46:5: " + getCheckMessage(MSG_JAVADOC_MISSING),
        };
        verify(checkConfig, getPath("InputJavadocVariablePublicOnly2.java"), expected);
    }

    @Test
    public void testScopes() throws Exception {
        final DefaultConfiguration checkConfig =
            createModuleConfig(JavadocVariableCheck.class);
        final String[] expected = {
            "9:5: " + getCheckMessage(MSG_JAVADOC_MISSING),
            "10:5: " + getCheckMessage(MSG_JAVADOC_MISSING),
            "11:5: " + getCheckMessage(MSG_JAVADOC_MISSING),
            "12:5: " + getCheckMessage(MSG_JAVADOC_MISSING),
            "20:9: " + getCheckMessage(MSG_JAVADOC_MISSING),
            "21:9: " + getCheckMessage(MSG_JAVADOC_MISSING),
            "22:9: " + getCheckMessage(MSG_JAVADOC_MISSING),
            "23:9: " + getCheckMessage(MSG_JAVADOC_MISSING),
            "32:9: " + getCheckMessage(MSG_JAVADOC_MISSING),
            "33:9: " + getCheckMessage(MSG_JAVADOC_MISSING),
            "34:9: " + getCheckMessage(MSG_JAVADOC_MISSING),
            "35:9: " + getCheckMessage(MSG_JAVADOC_MISSING),
            "44:9: " + getCheckMessage(MSG_JAVADOC_MISSING),
            "45:9: " + getCheckMessage(MSG_JAVADOC_MISSING),
            "46:9: " + getCheckMessage(MSG_JAVADOC_MISSING),
            "47:9: " + getCheckMessage(MSG_JAVADOC_MISSING),
            "57:5: " + getCheckMessage(MSG_JAVADOC_MISSING),
            "58:5: " + getCheckMessage(MSG_JAVADOC_MISSING),
            "59:5: " + getCheckMessage(MSG_JAVADOC_MISSING),
            "60:5: " + getCheckMessage(MSG_JAVADOC_MISSING),
            "68:9: " + getCheckMessage(MSG_JAVADOC_MISSING),
            "69:9: " + getCheckMessage(MSG_JAVADOC_MISSING),
            "70:9: " + getCheckMessage(MSG_JAVADOC_MISSING),
            "71:9: " + getCheckMessage(MSG_JAVADOC_MISSING),
            "80:9: " + getCheckMessage(MSG_JAVADOC_MISSING),
            "81:9: " + getCheckMessage(MSG_JAVADOC_MISSING),
            "82:9: " + getCheckMessage(MSG_JAVADOC_MISSING),
            "83:9: " + getCheckMessage(MSG_JAVADOC_MISSING),
            "92:9: " + getCheckMessage(MSG_JAVADOC_MISSING),
            "93:9: " + getCheckMessage(MSG_JAVADOC_MISSING),
            "94:9: " + getCheckMessage(MSG_JAVADOC_MISSING),
            "95:9: " + getCheckMessage(MSG_JAVADOC_MISSING),
            "104:9: " + getCheckMessage(MSG_JAVADOC_MISSING),
            "105:9: " + getCheckMessage(MSG_JAVADOC_MISSING),
            "106:9: " + getCheckMessage(MSG_JAVADOC_MISSING),
            "107:9: " + getCheckMessage(MSG_JAVADOC_MISSING),
            "117:9: " + getCheckMessage(MSG_JAVADOC_MISSING),
        };
        verify(checkConfig,
               getPath("InputJavadocVariableNoJavadoc.java"),
               expected);
    }

    @Test
    public void testScopes2() throws Exception {
        final DefaultConfiguration checkConfig =
            createModuleConfig(JavadocVariableCheck.class);
        checkConfig.addAttribute("scope", Scope.PROTECTED.getName());
        final String[] expected = {
            "10:5: " + getCheckMessage(MSG_JAVADOC_MISSING),
            "11:5: " + getCheckMessage(MSG_JAVADOC_MISSING),
            "21:9: " + getCheckMessage(MSG_JAVADOC_MISSING),
            "22:9: " + getCheckMessage(MSG_JAVADOC_MISSING),
        };
        verify(checkConfig,
               getPath("InputJavadocVariableNoJavadoc2.java"),
               expected);
    }

    @Test
    public void testExcludeScope() throws Exception {
        final DefaultConfiguration checkConfig =
            createModuleConfig(JavadocVariableCheck.class);
        checkConfig.addAttribute("scope", Scope.PRIVATE.getName());
        checkConfig.addAttribute("excludeScope", Scope.PROTECTED.getName());
        final String[] expected = {
            "11:5: " + getCheckMessage(MSG_JAVADOC_MISSING),
            "12:5: " + getCheckMessage(MSG_JAVADOC_MISSING),
            "22:9: " + getCheckMessage(MSG_JAVADOC_MISSING),
            "23:9: " + getCheckMessage(MSG_JAVADOC_MISSING),
            "32:9: " + getCheckMessage(MSG_JAVADOC_MISSING),
            "33:9: " + getCheckMessage(MSG_JAVADOC_MISSING),
            "34:9: " + getCheckMessage(MSG_JAVADOC_MISSING),
            "35:9: " + getCheckMessage(MSG_JAVADOC_MISSING),
            "44:9: " + getCheckMessage(MSG_JAVADOC_MISSING),
            "45:9: " + getCheckMessage(MSG_JAVADOC_MISSING),
            "46:9: " + getCheckMessage(MSG_JAVADOC_MISSING),
            "47:9: " + getCheckMessage(MSG_JAVADOC_MISSING),
            "57:5: " + getCheckMessage(MSG_JAVADOC_MISSING),
            "58:5: " + getCheckMessage(MSG_JAVADOC_MISSING),
            "59:5: " + getCheckMessage(MSG_JAVADOC_MISSING),
            "60:5: " + getCheckMessage(MSG_JAVADOC_MISSING),
            "68:9: " + getCheckMessage(MSG_JAVADOC_MISSING),
            "69:9: " + getCheckMessage(MSG_JAVADOC_MISSING),
            "70:9: " + getCheckMessage(MSG_JAVADOC_MISSING),
            "71:9: " + getCheckMessage(MSG_JAVADOC_MISSING),
            "80:9: " + getCheckMessage(MSG_JAVADOC_MISSING),
            "81:9: " + getCheckMessage(MSG_JAVADOC_MISSING),
            "82:9: " + getCheckMessage(MSG_JAVADOC_MISSING),
            "83:9: " + getCheckMessage(MSG_JAVADOC_MISSING),
            "92:9: " + getCheckMessage(MSG_JAVADOC_MISSING),
            "93:9: " + getCheckMessage(MSG_JAVADOC_MISSING),
            "94:9: " + getCheckMessage(MSG_JAVADOC_MISSING),
            "95:9: " + getCheckMessage(MSG_JAVADOC_MISSING),
            "104:9: " + getCheckMessage(MSG_JAVADOC_MISSING),
            "105:9: " + getCheckMessage(MSG_JAVADOC_MISSING),
            "106:9: " + getCheckMessage(MSG_JAVADOC_MISSING),
            "107:9: " + getCheckMessage(MSG_JAVADOC_MISSING),
            "117:9: " + getCheckMessage(MSG_JAVADOC_MISSING),
        };
        verify(checkConfig,
               getPath("InputJavadocVariableNoJavadoc3.java"),
               expected);
    }

    @Test
    public void testIgnoredVariableNames()
            throws Exception {
        final DefaultConfiguration checkConfig =
                createModuleConfig(JavadocVariableCheck.class);
        checkConfig.addAttribute("ignoreNamePattern", "log|logger");
        final String[] expected = {
            "10:5: " + getCheckMessage(MSG_JAVADOC_MISSING),
            "11:5: " + getCheckMessage(MSG_JAVADOC_MISSING),
            "12:5: " + getCheckMessage(MSG_JAVADOC_MISSING),
            "13:5: " + getCheckMessage(MSG_JAVADOC_MISSING),
            "21:9: " + getCheckMessage(MSG_JAVADOC_MISSING),
            "22:9: " + getCheckMessage(MSG_JAVADOC_MISSING),
            "23:9: " + getCheckMessage(MSG_JAVADOC_MISSING),
            "24:9: " + getCheckMessage(MSG_JAVADOC_MISSING),
            "33:9: " + getCheckMessage(MSG_JAVADOC_MISSING),
            "34:9: " + getCheckMessage(MSG_JAVADOC_MISSING),
            "35:9: " + getCheckMessage(MSG_JAVADOC_MISSING),
            "36:9: " + getCheckMessage(MSG_JAVADOC_MISSING),
            "45:9: " + getCheckMessage(MSG_JAVADOC_MISSING),
            "46:9: " + getCheckMessage(MSG_JAVADOC_MISSING),
            "47:9: " + getCheckMessage(MSG_JAVADOC_MISSING),
            "48:9: " + getCheckMessage(MSG_JAVADOC_MISSING),
            "58:5: " + getCheckMessage(MSG_JAVADOC_MISSING),
            "59:5: " + getCheckMessage(MSG_JAVADOC_MISSING),
            "60:5: " + getCheckMessage(MSG_JAVADOC_MISSING),
            "61:5: " + getCheckMessage(MSG_JAVADOC_MISSING),
            "69:9: " + getCheckMessage(MSG_JAVADOC_MISSING),
            "70:9: " + getCheckMessage(MSG_JAVADOC_MISSING),
            "71:9: " + getCheckMessage(MSG_JAVADOC_MISSING),
            "72:9: " + getCheckMessage(MSG_JAVADOC_MISSING),
            "81:9: " + getCheckMessage(MSG_JAVADOC_MISSING),
            "82:9: " + getCheckMessage(MSG_JAVADOC_MISSING),
            "83:9: " + getCheckMessage(MSG_JAVADOC_MISSING),
            "84:9: " + getCheckMessage(MSG_JAVADOC_MISSING),
            "93:9: " + getCheckMessage(MSG_JAVADOC_MISSING),
            "94:9: " + getCheckMessage(MSG_JAVADOC_MISSING),
            "95:9: " + getCheckMessage(MSG_JAVADOC_MISSING),
            "96:9: " + getCheckMessage(MSG_JAVADOC_MISSING),
            "105:9: " + getCheckMessage(MSG_JAVADOC_MISSING),
            "106:9: " + getCheckMessage(MSG_JAVADOC_MISSING),
            "107:9: " + getCheckMessage(MSG_JAVADOC_MISSING),
            "108:9: " + getCheckMessage(MSG_JAVADOC_MISSING),
        };
        verify(checkConfig,
                getPath("InputJavadocVariableNoJavadoc4.java"),
                expected);
    }

    @Test
    public void testDoNotIgnoreAnythingWhenIgnoreNamePatternIsEmpty()
            throws Exception {
        final DefaultConfiguration checkConfig =
                createModuleConfig(JavadocVariableCheck.class);
        checkConfig.addAttribute("ignoreNamePattern", "");
        final String[] expected = {
            "10:5: " + getCheckMessage(MSG_JAVADOC_MISSING),
            "11:5: " + getCheckMessage(MSG_JAVADOC_MISSING),
            "12:5: " + getCheckMessage(MSG_JAVADOC_MISSING),
            "13:5: " + getCheckMessage(MSG_JAVADOC_MISSING),
            "21:9: " + getCheckMessage(MSG_JAVADOC_MISSING),
            "22:9: " + getCheckMessage(MSG_JAVADOC_MISSING),
            "23:9: " + getCheckMessage(MSG_JAVADOC_MISSING),
            "24:9: " + getCheckMessage(MSG_JAVADOC_MISSING),
            "33:9: " + getCheckMessage(MSG_JAVADOC_MISSING),
            "34:9: " + getCheckMessage(MSG_JAVADOC_MISSING),
            "35:9: " + getCheckMessage(MSG_JAVADOC_MISSING),
            "36:9: " + getCheckMessage(MSG_JAVADOC_MISSING),
            "45:9: " + getCheckMessage(MSG_JAVADOC_MISSING),
            "46:9: " + getCheckMessage(MSG_JAVADOC_MISSING),
            "47:9: " + getCheckMessage(MSG_JAVADOC_MISSING),
            "48:9: " + getCheckMessage(MSG_JAVADOC_MISSING),
            "58:5: " + getCheckMessage(MSG_JAVADOC_MISSING),
            "59:5: " + getCheckMessage(MSG_JAVADOC_MISSING),
            "60:5: " + getCheckMessage(MSG_JAVADOC_MISSING),
            "61:5: " + getCheckMessage(MSG_JAVADOC_MISSING),
            "69:9: " + getCheckMessage(MSG_JAVADOC_MISSING),
            "70:9: " + getCheckMessage(MSG_JAVADOC_MISSING),
            "71:9: " + getCheckMessage(MSG_JAVADOC_MISSING),
            "72:9: " + getCheckMessage(MSG_JAVADOC_MISSING),
            "81:9: " + getCheckMessage(MSG_JAVADOC_MISSING),
            "82:9: " + getCheckMessage(MSG_JAVADOC_MISSING),
            "83:9: " + getCheckMessage(MSG_JAVADOC_MISSING),
            "84:9: " + getCheckMessage(MSG_JAVADOC_MISSING),
            "93:9: " + getCheckMessage(MSG_JAVADOC_MISSING),
            "94:9: " + getCheckMessage(MSG_JAVADOC_MISSING),
            "95:9: " + getCheckMessage(MSG_JAVADOC_MISSING),
            "96:9: " + getCheckMessage(MSG_JAVADOC_MISSING),
            "105:9: " + getCheckMessage(MSG_JAVADOC_MISSING),
            "106:9: " + getCheckMessage(MSG_JAVADOC_MISSING),
            "107:9: " + getCheckMessage(MSG_JAVADOC_MISSING),
            "108:9: " + getCheckMessage(MSG_JAVADOC_MISSING),
            "118:9: " + getCheckMessage(MSG_JAVADOC_MISSING),
        };
        verify(checkConfig,
                getPath("InputJavadocVariableNoJavadoc5.java"),
                expected);
    }

    @Test
    public void testLambdaLocalVariablesDoNotNeedJavadoc() throws Exception {
        final DefaultConfiguration checkConfig = createModuleConfig(JavadocVariableCheck.class);
        final String[] expected = {
            "10:5: " + getCheckMessage(MSG_JAVADOC_MISSING),
        };
        verify(checkConfig,
                getPath("InputJavadocVariableNoJavadocNeededInLambda.java"),
                expected);
    }

}<|MERGE_RESOLUTION|>--- conflicted
+++ resolved
@@ -93,15 +93,12 @@
         final DefaultConfiguration checkConfig =
             createModuleConfig(JavadocVariableCheck.class);
         checkConfig.addAttribute("scope", Scope.PUBLIC.getName());
-<<<<<<< HEAD
+
         final String[] expected = {
             "24:9: " + getCheckMessage(MSG_JAVADOC_MISSING),
         };
-        verify(checkConfig, getPath("InputJavadocVariableInner.java"), expected);
-=======
-        final String[] expected = CommonUtil.EMPTY_STRING_ARRAY;
         verify(checkConfig, getPath("InputJavadocVariableInner2.java"), expected);
->>>>>>> b9630a64
+
     }
 
     @Test
