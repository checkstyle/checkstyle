////////////////////////////////////////////////////////////////////////////////
// checkstyle: Checks Java source code for adherence to a set of rules.
// Copyright (C) 2001-2017 the original author or authors.
//
// This library is free software; you can redistribute it and/or
// modify it under the terms of the GNU Lesser General Public
// License as published by the Free Software Foundation; either
// version 2.1 of the License, or (at your option) any later version.
//
// This library is distributed in the hope that it will be useful,
// but WITHOUT ANY WARRANTY; without even the implied warranty of
// MERCHANTABILITY or FITNESS FOR A PARTICULAR PURPOSE.  See the GNU
// Lesser General Public License for more details.
//
// You should have received a copy of the GNU Lesser General Public
// License along with this library; if not, write to the Free Software
// Foundation, Inc., 59 Temple Place, Suite 330, Boston, MA  02111-1307  USA
////////////////////////////////////////////////////////////////////////////////

package com.puppycrawl.tools.checkstyle.internal;

import java.lang.reflect.Field;
import java.lang.reflect.Modifier;
import java.util.ArrayList;
import java.util.Arrays;
import java.util.HashMap;
import java.util.HashSet;
import java.util.List;
import java.util.Locale;
import java.util.Map;
import java.util.Map.Entry;
import java.util.Properties;
import java.util.Set;
import java.util.TreeMap;
import java.util.stream.Collectors;
import java.util.stream.Stream;

import org.junit.Assert;
import org.junit.Test;

import com.puppycrawl.tools.checkstyle.BaseCheckTestSupport;
import com.puppycrawl.tools.checkstyle.Checker;
import com.puppycrawl.tools.checkstyle.DefaultConfiguration;
import com.puppycrawl.tools.checkstyle.ModuleFactory;
import com.puppycrawl.tools.checkstyle.api.AbstractCheck;
import com.puppycrawl.tools.checkstyle.api.CheckstyleException;
import com.puppycrawl.tools.checkstyle.api.Configuration;
import com.puppycrawl.tools.checkstyle.checks.imports.ImportControlCheck;
import com.puppycrawl.tools.checkstyle.utils.CommonUtils;

public class AllChecksTest extends BaseCheckTestSupport {
    private static final Locale[] ALL_LOCALES = {
        Locale.GERMAN,
        new Locale("es"),
        new Locale("fi"),
        Locale.FRENCH,
        Locale.JAPANESE,
        new Locale("pt"),
        new Locale("tr"),
        Locale.CHINESE,
        Locale.ENGLISH,
    };

    private static final Map<String, Set<String>> CHECKSTYLE_TOKENS_IN_CONFIG_TO_IGNORE =
            new HashMap<>();
    private static final Map<String, Set<String>> GOOGLE_TOKENS_IN_CONFIG_TO_IGNORE =
            new HashMap<>();

    static {
        // checkstyle

        CHECKSTYLE_TOKENS_IN_CONFIG_TO_IGNORE.put("NoWhitespaceBefore", Stream.of(
                // we use GenericWhitespace for this behavior
                "GENERIC_START", "GENERIC_END").collect(Collectors.toSet()));
        CHECKSTYLE_TOKENS_IN_CONFIG_TO_IGNORE.put("AbbreviationAsWordInName", Stream.of(
                // enum values should be uppercase, we use EnumValueNameCheck instead
                "ENUM_CONSTANT_DEF").collect(Collectors.toSet()));
        CHECKSTYLE_TOKENS_IN_CONFIG_TO_IGNORE.put("FinalLocalVariable", Stream.of(
                // we prefer all parameters be effectively final as to not damage readability
                // we use ParameterAssignmentCheck to enforce this
                "PARAMETER_DEF").collect(Collectors.toSet()));
        // we have no need to block these specific tokens
        CHECKSTYLE_TOKENS_IN_CONFIG_TO_IGNORE.put("IllegalToken",
                Stream.of("LITERAL_SUPER", "LITERAL_ASSERT", "ENUM_CONSTANT_DEF",
                        "TYPE_PARAMETERS", "TYPE_UPPER_BOUNDS", "NUM_DOUBLE", "LITERAL_SWITCH",
                        "ANNOTATIONS", "LITERAL_SHORT", "LITERAL_PROTECTED", "FOR_CONDITION",
                        "FOR_INIT", "LITERAL_LONG", "MINUS", "OBJBLOCK", "LITERAL_NULL",
                        "ANNOTATION", "LITERAL_TRUE", "COMMENT_CONTENT", "LITERAL_CHAR",
                        "PARAMETER_DEF", "POST_DEC", "ANNOTATION_FIELD_DEF", "BLOCK_COMMENT_END",
                        "TYPE", "LITERAL_INT", "BSR", "ENUM", "ANNOTATION_MEMBER_VALUE_PAIR",
                        "TYPECAST", "LITERAL_SYNCHRONIZED", "PLUS_ASSIGN", "DOT", "LPAREN",
                        "LITERAL_IF", "LITERAL_CATCH", "BAND", "INTERFACE_DEF", "LOR", "BNOT",
                        "METHOD_CALL", "AT", "ELLIPSIS", "ARRAY_INIT", "FOR_EACH_CLAUSE",
                        "LITERAL_THROWS", "CHAR_LITERAL", "CASE_GROUP", "POST_INC", "SEMI",
                        "LITERAL_FINALLY", "ASSIGN", "RESOURCE_SPECIFICATION", "STATIC_IMPORT",
                        "GENERIC_START", "IMPORT", "SL", "VARIABLE_DEF", "LITERAL_DOUBLE",
                        "RCURLY", "RESOURCE", "SR", "COMMA", "BAND_ASSIGN", "METHOD_DEF",
                        "LITERAL_VOID", "NUM_LONG", "LITERAL_TRANSIENT", "LITERAL_THIS", "LCURLY",
                        "MINUS_ASSIGN", "TYPE_LOWER_BOUNDS", "TYPE_ARGUMENT", "LITERAL_CLASS",
                        "INSTANCE_INIT", "DIV", "STAR", "UNARY_MINUS", "FOR_ITERATOR", "NOT_EQUAL",
                        "LE", "LITERAL_INTERFACE", "LITERAL_FLOAT", "LITERAL_INSTANCEOF",
                        "BOR_ASSIGN", "LT", "SL_ASSIGN", "ELIST", "ANNOTATION_ARRAY_INIT",
                        "MODIFIERS", "LITERAL_BREAK", "EXTENDS_CLAUSE", "TYPE_PARAMETER",
                        "LITERAL_DEFAULT", "STATIC_INIT", "BSR_ASSIGN", "TYPE_EXTENSION_AND",
                        "BOR", "LITERAL_PRIVATE", "LITERAL_THROW", "LITERAL_BYTE", "BXOR",
                        "WILDCARD_TYPE", "FINAL", "PARAMETERS", "RPAREN", "SR_ASSIGN",
                        "UNARY_PLUS", "EMPTY_STAT", "LITERAL_STATIC", "LITERAL_CONTINUE",
                        "STAR_ASSIGN", "LAMBDA", "RBRACK", "BXOR_ASSIGN", "CTOR_CALL",
                        "LITERAL_FALSE", "DO_WHILE", "LITERAL_PUBLIC", "LITERAL_WHILE", "PLUS",
                        "INC", "CTOR_DEF", "GENERIC_END", "DIV_ASSIGN", "SLIST", "LNOT", "LAND",
                        "LITERAL_ELSE", "ABSTRACT", "STRICTFP", "QUESTION", "LITERAL_NEW",
                        "LITERAL_RETURN", "SINGLE_LINE_COMMENT", "INDEX_OP", "EXPR",
                        "BLOCK_COMMENT_BEGIN", "PACKAGE_DEF", "IMPLEMENTS_CLAUSE", "NUM_FLOAT",
                        "LITERAL_DO", "EOF", "GE", "RESOURCES", "MOD", "DEC", "EQUAL",
                        "LITERAL_BOOLEAN", "CLASS_DEF", "COLON", "LITERAL_TRY", "ENUM_DEF", "GT",
                        "NUM_INT", "ANNOTATION_DEF", "METHOD_REF", "TYPE_ARGUMENTS",
                        "DOUBLE_COLON", "IDENT", "MOD_ASSIGN", "LITERAL_FOR", "SUPER_CTOR_CALL",
                        "STRING_LITERAL", "ARRAY_DECLARATOR", "LITERAL_CASE").collect(
                        Collectors.toSet()));
        // we have no need to block specific token text
        CHECKSTYLE_TOKENS_IN_CONFIG_TO_IGNORE.put("IllegalTokenText",
                Stream.of("NUM_DOUBLE", "NUM_FLOAT", "NUM_INT", "NUM_LONG", "IDENT",
                    "COMMENT_CONTENT", "STRING_LITERAL", "CHAR_LITERAL")
                    .collect(Collectors.toSet()));
        // we do not use this check as it is deprecated
        CHECKSTYLE_TOKENS_IN_CONFIG_TO_IGNORE.put("WriteTag",
                Stream.of("ENUM_CONSTANT_DEF", "METHOD_DEF", "CTOR_DEF", "ANNOTATION_FIELD_DEF")
                        .collect(Collectors.toSet()));
        // state of the configuration when test was made until reason found in
        // https://github.com/checkstyle/checkstyle/issues/3730
        CHECKSTYLE_TOKENS_IN_CONFIG_TO_IGNORE.put("AnnotationLocation",
                Stream.of("TYPECAST", "DOT", "TYPE_ARGUMENT", "LITERAL_NEW", "LITERAL_THROWS",
                        "IMPLEMENTS_CLAUSE", "CLASS_DEF", "CTOR_DEF", "ENUM_DEF", "INTERFACE_DEF",
                        "METHOD_DEF", "VARIABLE_DEF").collect(Collectors.toSet()));
        CHECKSTYLE_TOKENS_IN_CONFIG_TO_IGNORE.put("NoLineWrap", Stream.of(
                // method declaration could be long due to "parameters/exceptions", it is ok to
                // be not strict there
                "METHOD_DEF", "CTOR_DEF",
                // type declaration could be long due to "extends/implements", it is ok to
                // be not strict there
                "CLASS_DEF", "ENUM_DEF", "INTERFACE_DEF")
                .collect(Collectors.toSet()));
        CHECKSTYLE_TOKENS_IN_CONFIG_TO_IGNORE.put("NoWhitespaceAfter", Stream.of(
                // whitespace after is preferred
                "TYPECAST", "LITERAL_SYNCHRONIZED").collect(Collectors.toSet()));
        CHECKSTYLE_TOKENS_IN_CONFIG_TO_IGNORE.put("SeparatorWrap", Stream.of(
                // needs context to decide what type of parentheses should be separated or not
                // which this check does not provide
                "LPAREN", "RPAREN").collect(Collectors.toSet()));
        CHECKSTYLE_TOKENS_IN_CONFIG_TO_IGNORE.put("NeedBraces", Stream.of(
                // we prefer no braces here as it looks unusual even though they help avoid sharing
                // scope of variables
                "LITERAL_DEFAULT", "LITERAL_CASE").collect(Collectors.toSet()));
        CHECKSTYLE_TOKENS_IN_CONFIG_TO_IGNORE.put("FinalParameters", Stream.of(
                // we prefer these to be effectively final as to not damage readability
                "FOR_EACH_CLAUSE", "LITERAL_CATCH").collect(Collectors.toSet()));
        CHECKSTYLE_TOKENS_IN_CONFIG_TO_IGNORE.put("WhitespaceAround", Stream.of(
                // we prefer no spaces on one side or both for these tokens
                "ARRAY_INIT",
                // these are covered by GenericWhitespaceCheck
                "WILDCARD_TYPE", "GENERIC_END", "GENERIC_START").collect(Collectors.toSet()));
        CHECKSTYLE_TOKENS_IN_CONFIG_TO_IGNORE.put("RightCurly", Stream.of(
                // Until https://github.com/checkstyle/checkstyle/issues/4177
                "LAMBDA").collect(Collectors.toSet()));

        // google
        GOOGLE_TOKENS_IN_CONFIG_TO_IGNORE.put("AnnotationLocation", Stream.of(
                // state of the configuration when test was made until reason found in
                // https://github.com/checkstyle/checkstyle/issues/3730
                "TYPECAST", "DOT", "TYPE_ARGUMENT", "ANNOTATION_DEF", "LITERAL_NEW",
                "LITERAL_THROWS", "PARAMETER_DEF", "IMPLEMENTS_CLAUSE", "ANNOTATION_FIELD_DEF")
                .collect(Collectors.toSet()));
        GOOGLE_TOKENS_IN_CONFIG_TO_IGNORE.put("AbbreviationAsWordInName", Stream.of(
                // enum values should be uppercase
                "ENUM_CONSTANT_DEF").collect(Collectors.toSet()));
        GOOGLE_TOKENS_IN_CONFIG_TO_IGNORE.put("NoLineWrap", Stream.of(
                // method declaration could be long due to "parameters/exceptions", it is ok to
                // be not strict there
                "METHOD_DEF", "CTOR_DEF", "CLASS_DEF", "ENUM_DEF", "INTERFACE_DEF")
                .collect(Collectors.toSet()));
        GOOGLE_TOKENS_IN_CONFIG_TO_IGNORE.put("SeparatorWrap", Stream.of(
                // state of configuration until
                // https://github.com/checkstyle/checkstyle/issues/3752
                "RBRACK", "AT", "ELLIPSIS", "SEMI", "ARRAY_DECLARATOR",
                // needs context to decide what type of parentheses should be separated or not
                // which this check does not provide
                "LPAREN", "RPAREN").collect(Collectors.toSet()));
        GOOGLE_TOKENS_IN_CONFIG_TO_IGNORE.put("NeedBraces", Stream.of(
                // google doesn't require or prevent braces on these
                "LAMBDA", "LITERAL_DEFAULT", "LITERAL_CASE").collect(Collectors.toSet()));
        GOOGLE_TOKENS_IN_CONFIG_TO_IGNORE.put("EmptyBlock", Stream.of(
                // google doesn't specifically mention empty braces at the start of a case/default
                "LITERAL_DEFAULT", "LITERAL_CASE",
                // can be empty for special cases via '6.2 Caught exceptions: not ignored'
                "LITERAL_CATCH",
                // specifically allowed via '5.2.4 Constant names'
                "ARRAY_INIT",
                // state of the configuration when test was made until
                // https://github.com/checkstyle/checkstyle/issues/4121
                "INSTANCE_INIT", "LITERAL_DO", "LITERAL_FOR", "LITERAL_SYNCHRONIZED",
                "LITERAL_WHILE", "STATIC_INIT").collect(Collectors.toSet()));
        GOOGLE_TOKENS_IN_CONFIG_TO_IGNORE.put("WhitespaceAround", Stream.of(
                //  allowed via '4.8.3 Arrays'
                "ARRAY_INIT",
                // google prefers no spaces on one side or both for these tokens
                "GENERIC_START", "GENERIC_END", "WILDCARD_TYPE")
                .collect(Collectors.toSet()));
        GOOGLE_TOKENS_IN_CONFIG_TO_IGNORE.put("IllegalTokenText", Stream.of(
                // all other java tokens and text are allowed
                "NUM_DOUBLE", "NUM_FLOAT", "NUM_INT", "NUM_LONG", "IDENT",
                "COMMENT_CONTENT", "STRING_LITERAL", "CHAR_LITERAL")
                .collect(Collectors.toSet()));
        GOOGLE_TOKENS_IN_CONFIG_TO_IGNORE.put("OperatorWrap", Stream.of(
                // specifically allowed via '4.5.1 Where to break' because the following are
                // assignment operators and they are allowed to break before or after the symbol
                "DIV_ASSIGN", "BOR_ASSIGN", "SL_ASSIGN", "ASSIGN", "BSR_ASSIGN", "BAND_ASSIGN",
                "PLUS_ASSIGN", "MINUS_ASSIGN", "SR_ASSIGN", "STAR_ASSIGN", "BXOR_ASSIGN",
                "MOD_ASSIGN",
                // state of the configuration when test was made until
                // https://github.com/checkstyle/checkstyle/issues/4122
                "COLON", "TYPE_EXTENSION_AND").collect(Collectors.toSet()));
<<<<<<< HEAD
<<<<<<< refs/remotes/origin/master
        GOOGLE_TOKENS_IN_CONFIG_TO_IGNORE.put("RightCurly", Stream.of(
                // Until https://github.com/checkstyle/checkstyle/issues/4178
                "LAMBDA").collect(Collectors.toSet()));
=======
>>>>>>> Issue #4119: fixed verifying tokens being referenced in configs
=======
        GOOGLE_TOKENS_IN_CONFIG_TO_IGNORE.put("RightCurly", Stream.of(
                // Until https://github.com/checkstyle/checkstyle/issues/4178
                "LAMBDA").collect(Collectors.toSet()));
>>>>>>> 97eda30f
    }

    @Test
    public void testAllChecksWithDefaultConfiguration() throws Exception {
        final String inputFilePath = getPath("InputDefaultConfig.java");
        final String[] expected = CommonUtils.EMPTY_STRING_ARRAY;

        for (Class<?> check : CheckUtil.getCheckstyleChecks()) {
            final DefaultConfiguration checkConfig = createCheckConfig(check);
            final Checker checker;
            if (AbstractCheck.class.isAssignableFrom(check)) {
                // Checks which have Check as a parent.
                if (check.equals(ImportControlCheck.class)) {
                    // ImportControlCheck must have the import control configuration file to avoid
                    // violation.
                    checkConfig.addAttribute("file", getPath("import-control_complete.xml"));
                }
                checker = createChecker(checkConfig);
            }
            else {
                // Checks which have TreeWalker as a parent.
                BaseCheckTestSupport testSupport = new BaseCheckTestSupport() {
                    @Override
                    protected DefaultConfiguration createCheckerConfig(Configuration config) {
                        final DefaultConfiguration dc = new DefaultConfiguration("root");
                        dc.addChild(checkConfig);
                        return dc;
                    }
                };
                checker = testSupport.createChecker(checkConfig);
            }
            verify(checker, inputFilePath, expected);
        }
    }

    @Test
    public void testDefaultTokensAreSubsetOfAcceptableTokens() throws Exception {
        for (Class<?> check : CheckUtil.getCheckstyleChecks()) {
            if (AbstractCheck.class.isAssignableFrom(check)) {
                final AbstractCheck testedCheck = (AbstractCheck) check.getDeclaredConstructor()
                        .newInstance();
                final int[] defaultTokens = testedCheck.getDefaultTokens();
                final int[] acceptableTokens = testedCheck.getAcceptableTokens();

                if (!isSubset(defaultTokens, acceptableTokens)) {
                    final String errorMessage = String.format(Locale.ROOT,
                            "%s's default tokens must be a subset"
                            + " of acceptable tokens.", check.getName());
                    Assert.fail(errorMessage);
                }
            }
        }
    }

    @Test
    public void testRequiredTokensAreSubsetOfAcceptableTokens() throws Exception {
        for (Class<?> check : CheckUtil.getCheckstyleChecks()) {
            if (AbstractCheck.class.isAssignableFrom(check)) {
                final AbstractCheck testedCheck = (AbstractCheck) check.getDeclaredConstructor()
                        .newInstance();
                final int[] requiredTokens = testedCheck.getRequiredTokens();
                final int[] acceptableTokens = testedCheck.getAcceptableTokens();

                if (!isSubset(requiredTokens, acceptableTokens)) {
                    final String errorMessage = String.format(Locale.ROOT,
                            "%s's required tokens must be a subset"
                            + " of acceptable tokens.", check.getName());
                    Assert.fail(errorMessage);
                }
            }
        }
    }

    @Test
    public void testRequiredTokensAreSubsetOfDefaultTokens() throws Exception {
        for (Class<?> check : CheckUtil.getCheckstyleChecks()) {
            if (AbstractCheck.class.isAssignableFrom(check)) {
                final AbstractCheck testedCheck = (AbstractCheck) check.getDeclaredConstructor()
                        .newInstance();
                final int[] defaultTokens = testedCheck.getDefaultTokens();
                final int[] requiredTokens = testedCheck.getRequiredTokens();

                if (!isSubset(requiredTokens, defaultTokens)) {
                    final String errorMessage = String.format(Locale.ROOT,
                            "%s's required tokens must be a subset"
                            + " of default tokens.", check.getName());
                    Assert.fail(errorMessage);
                }
            }
        }
    }

    @Test
    public void testAllModulesAreReferencedInConfigFile() throws Exception {
        final Set<String> modulesReferencedInConfig = CheckUtil.getConfigCheckStyleModules();
        final Set<String> moduleNames = CheckUtil.getSimpleNames(CheckUtil.getCheckstyleModules());

        moduleNames.stream().filter(check -> !modulesReferencedInConfig.contains(check))
            .forEach(check -> {
                final String errorMessage = String.format(Locale.ROOT,
                    "%s is not referenced in checkstyle_checks.xml", check);
                Assert.fail(errorMessage);
            });
    }

    @Test
    public void testAllCheckTokensAreReferencedInCheckstyleConfigFile() throws Exception {
        final Configuration configuration = ConfigurationUtil
                .loadConfiguration("config/checkstyle_checks.xml");

        validateAllCheckTokensAreReferencedInConfigFile("checkstyle", configuration,
                CHECKSTYLE_TOKENS_IN_CONFIG_TO_IGNORE);
    }

    @Test
    public void testAllCheckTokensAreReferencedInGoogleConfigFile() throws Exception {
        final Configuration configuration = ConfigurationUtil
                .loadConfiguration("src/main/resources/google_checks.xml");

        validateAllCheckTokensAreReferencedInConfigFile("google", configuration,
                GOOGLE_TOKENS_IN_CONFIG_TO_IGNORE);
    }

    private static void validateAllCheckTokensAreReferencedInConfigFile(String configName,
            Configuration configuration, Map<String, Set<String>> tokensToIgnore) throws Exception {
        final ModuleFactory moduleFactory = TestUtils.getPackageObjectFactory();
        final Set<Configuration> configChecks = ConfigurationUtil.getChecks(configuration);

        final Map<String, Set<String>> configCheckTokens = new HashMap<>();
        final Map<String, Set<String>> checkTokens = new HashMap<>();

        for (Configuration checkConfig : configChecks) {
            final String checkName = checkConfig.getName();
            final Object instance;

            try {
                instance = moduleFactory.createModule(checkName);
            }
            catch (CheckstyleException ex) {
                throw new CheckstyleException("Couldn't find check: " + checkName, ex);
            }

            if (instance instanceof AbstractCheck) {
                final AbstractCheck check = (AbstractCheck) instance;

                Set<String> configTokens = configCheckTokens.get(checkName);

                if (configTokens == null) {
                    configTokens = new HashSet<>();

                    configCheckTokens.put(checkName, configTokens);

                    // add all overridden tokens
                    final Set<String> overrideTokens = tokensToIgnore.get(checkName);

                    if (overrideTokens != null) {
                        configTokens.addAll(overrideTokens);
                    }

                    configTokens.addAll(CheckUtil.getTokenNameSet(check.getRequiredTokens()));
                    checkTokens.put(checkName,
                            CheckUtil.getTokenNameSet(check.getAcceptableTokens()));
                }

                try {
                    configTokens.addAll(Arrays.asList(checkConfig.getAttribute("tokens").trim()
                            .split(",\\s*")));
                }
                catch (CheckstyleException ex) {
                    // no tokens defined, so it is using default
                    configTokens.addAll(CheckUtil.getTokenNameSet(check.getDefaultTokens()));
                }
            }
        }

        for (Entry<String, Set<String>> entry : checkTokens.entrySet()) {
            Assert.assertEquals("'" + entry.getKey()
                    + "' should have all acceptable tokens from check in " + configName
                    + " config or specify an override to ignore the specific tokens",
                    entry.getValue(), configCheckTokens.get(entry.getKey()));
        }
    }

    @Test
    public void testAllCheckstyleModulesHaveXdocDocumentation() throws Exception {
        final Set<String> checkstyleModulesNames = CheckUtil.getSimpleNames(CheckUtil
                .getCheckstyleModules());
        final Set<String> modulesNamesWhichHaveXdocs = XdocUtil.getModulesNamesWhichHaveXdoc();

        // these are documented on non-'config_' pages
        checkstyleModulesNames.remove("TreeWalker");
        checkstyleModulesNames.remove("Checker");

        checkstyleModulesNames.stream()
            .filter(moduleName -> !modulesNamesWhichHaveXdocs.contains(moduleName))
            .forEach(moduleName -> {
                final String missingModuleMessage = String.format(Locale.ROOT,
                    "Module %s does not have xdoc documentation.",
                    moduleName);
                Assert.fail(missingModuleMessage);
            });
    }

    @Test
    public void testAllCheckstyleModulesInCheckstyleConfig() throws Exception {
        final Set<String> configChecks = CheckUtil.getConfigCheckStyleModules();

        for (String moduleName : CheckUtil.getSimpleNames(CheckUtil.getCheckstyleModules())) {
            Assert.assertTrue("checkstyle_checks.xml is missing module: " + moduleName,
                    configChecks.contains(moduleName));
        }
    }

    @Test
    public void testAllCheckstyleChecksHaveMessage() throws Exception {
        for (Class<?> module : CheckUtil.getCheckstyleChecks()) {
            final String name = module.getSimpleName();

            if ("FileContentsHolder".equals(name)) {
                Assert.assertTrue(name
                        + " should not have any 'MSG_*' field for error messages", CheckUtil
                        .getCheckMessages(module).isEmpty());
            }
            else {
                Assert.assertFalse(name
                        + " should have at least one 'MSG_*' field for error messages", CheckUtil
                        .getCheckMessages(module).isEmpty());
            }
        }
    }

    @Test
    public void testAllCheckstyleMessages() throws Exception {
        final Map<String, List<String>> usedMessages = new TreeMap<>();

        // test validity of messages from modules
        for (Class<?> module : CheckUtil.getCheckstyleModules()) {
            for (Field message : CheckUtil.getCheckMessages(module)) {
                Assert.assertEquals(module.getSimpleName() + "." + message.getName()
                        + " should be 'public static final'", Modifier.PUBLIC | Modifier.STATIC
                        | Modifier.FINAL, message.getModifiers());

                // below is required for package/private classes
                if (!message.isAccessible()) {
                    message.setAccessible(true);
                }

                verifyCheckstyleMessage(usedMessages, module, message);
            }
        }

        // test properties for messages not used by checks
        for (Entry<String, List<String>> entry : usedMessages.entrySet()) {
            final Properties pr = new Properties();
            pr.load(AllChecksTest.class.getResourceAsStream(
                    "/" + entry.getKey().replace('.', '/') + "/messages.properties"));

            for (Object key : pr.keySet()) {
                // hidden exception messages
                if ("translation.wrongLanguageCode".equals(key)) {
                    continue;
                }

                Assert.assertTrue("property '" + key + "' isn't used by any check in package '"
                        + entry.getKey() + "'", entry.getValue().contains(key.toString()));
            }
        }
    }

    private static void verifyCheckstyleMessage(Map<String, List<String>> usedMessages,
            Class<?> module, Field message) throws Exception {
        final String messageString = message.get(null).toString();
        final String packageName = module.getPackage().getName();
        List<String> packageMessages = usedMessages.get(packageName);

        if (packageMessages == null) {
            packageMessages = new ArrayList<>();
            usedMessages.put(packageName, packageMessages);
        }

        packageMessages.add(messageString);

        for (Locale locale : ALL_LOCALES) {
            String result = null;

            try {
                result = CheckUtil.getCheckMessage(module, locale, messageString);
            }
            catch (IllegalArgumentException ex) {
                Assert.fail(module.getSimpleName() + " with the message '" + messageString
                        + "' in locale '" + locale.getLanguage() + "' failed with: "
                        + ex.getClass().getSimpleName() + " - " + ex.getMessage());
            }

            Assert.assertNotNull(
                    module.getSimpleName() + " should have text for the message '"
                            + messageString + "' in locale " + locale.getLanguage() + "'",
                    result);
            Assert.assertFalse(
                    module.getSimpleName() + " should have non-empty text for the message '"
                            + messageString + "' in locale '" + locale.getLanguage() + "'",
                    result.trim().isEmpty());
            Assert.assertFalse(
                    module.getSimpleName() + " should have non-TODO text for the message '"
                            + messageString + "' in locale " + locale.getLanguage() + "'",
                    !"todo.match".equals(messageString)
                            && result.trim().startsWith("TODO"));
        }
    }

    /**
     * Checks that an array is a subset of other array.
     * @param array to check whether it is a subset.
     * @param arrayToCheckIn array to check in.
     */
    private static boolean isSubset(int[] array, int... arrayToCheckIn) {
        Arrays.sort(arrayToCheckIn);
        for (final int element : array) {
            if (Arrays.binarySearch(arrayToCheckIn, element) < 0) {
                return false;
            }
        }
        return true;
    }
}<|MERGE_RESOLUTION|>--- conflicted
+++ resolved
@@ -219,18 +219,9 @@
                 // state of the configuration when test was made until
                 // https://github.com/checkstyle/checkstyle/issues/4122
                 "COLON", "TYPE_EXTENSION_AND").collect(Collectors.toSet()));
-<<<<<<< HEAD
-<<<<<<< refs/remotes/origin/master
         GOOGLE_TOKENS_IN_CONFIG_TO_IGNORE.put("RightCurly", Stream.of(
                 // Until https://github.com/checkstyle/checkstyle/issues/4178
                 "LAMBDA").collect(Collectors.toSet()));
-=======
->>>>>>> Issue #4119: fixed verifying tokens being referenced in configs
-=======
-        GOOGLE_TOKENS_IN_CONFIG_TO_IGNORE.put("RightCurly", Stream.of(
-                // Until https://github.com/checkstyle/checkstyle/issues/4178
-                "LAMBDA").collect(Collectors.toSet()));
->>>>>>> 97eda30f
     }
 
     @Test
