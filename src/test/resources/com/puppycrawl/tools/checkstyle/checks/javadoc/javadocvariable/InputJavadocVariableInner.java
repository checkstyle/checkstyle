////////////////////////////////////////////////////////////////////////////////
// Test case file for checkstyle.
// Created: 2001
////////////////////////////////////////////////////////////////////////////////
package com.puppycrawl.tools.checkstyle.checks.javadoc.javadocvariable;

/**
 * Config:
 * scope = private
 * excludeScope =null
 *
 *
 * Tests having inner types
 * @author Oliver Burn
 */
class InputJavadocVariableInner
{
    // Ignore - two violations
    class InnerInner2
    {
        // Ignore
        public int fData; // violation
    }

    // Ignore - 2 violations
    interface InnerInterface2
    {
<<<<<<< HEAD
        // violation - Nested types within an interface are always public static
        String data = "zxzc";
=======
        // Ignore - should be all upper case
        String data = "zxzc"; // violation
>>>>>>> b9630a64

        // Ignore
        class InnerInterfaceInnerClass
        {
            // Ignore - need Javadoc and made private
            public int rData; // violation

            /** needs to be made private unless allowProtected. */
            protected int protectedVariable;

            /** needs to be made private unless allowPackage. */
            int packageVariable;
        }
    }

    /** demonstrate bug in handling static final **/
    protected static Object sWeird = new Object();
    /** demonstrate bug in handling static final **/
    static Object sWeird2 = new Object();

    /** demonstrate bug in local final variable */
    public interface Inter
    {
    }

     public static void main()
     {
        Inter m = new Inter()
        {
            private static final int CDS = 1;

            private int ABC;
        };
     }

    /** annotation field incorrectly named. */
    @interface InnerAnnotation
    {
        /** Ignore - should be all upper case. */
        String data = "zxzc";
    }

    /** enum with public member variable */
    enum InnerEnum
    {
        /** First constant */
        A,

        /** Second constant */
        B;

        /** Should be private */
        public int someValue;
    }
}<|MERGE_RESOLUTION|>--- conflicted
+++ resolved
@@ -25,13 +25,9 @@
     // Ignore - 2 violations
     interface InnerInterface2
     {
-<<<<<<< HEAD
+
         // violation - Nested types within an interface are always public static
         String data = "zxzc";
-=======
-        // Ignore - should be all upper case
-        String data = "zxzc"; // violation
->>>>>>> b9630a64
 
         // Ignore
         class InnerInterfaceInnerClass
