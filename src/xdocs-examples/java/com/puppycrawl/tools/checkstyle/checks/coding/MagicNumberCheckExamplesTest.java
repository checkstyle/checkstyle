--- conflicted
+++ resolved
@@ -19,23 +19,17 @@
 
 package com.puppycrawl.tools.checkstyle.checks.coding;
 
-import org.junit.jupiter.api.Test;
+import static com.puppycrawl.tools.checkstyle.checks.coding.MagicNumberCheckTestSupport.getCheckMessage;
 
-import com.puppycrawl.tools.checkstyle.AbstractExamplesModuleTestSupport;
-import com.puppycrawl.tools.checkstyle.utils.CommonUtil;
+import org.junit.Test;
 
-public class MagicNumberCheckExamplesTest extends AbstractExamplesModuleTestSupport {
-    @Override
-    protected String getPackageLocation() {
-        return "com/puppycrawl/tools/checkstyle/checks/coding/magicnumber";
-    }
+import com.puppycrawl.tools.checkstyle.api.CommonUtil;
+
+public class MagicNumberCheckExamplesTest {
 
     @Test
     public void testExample1() throws Exception {
         final String[] expected = {
-<<<<<<< HEAD
-            // ok, because this line follows the standard
-=======
             "12:22: " + getCheckMessage(
                     MagicNumberCheck.MSG_KEY, 6),
             "14:23: " + getCheckMessage(
@@ -44,7 +38,6 @@
                     MagicNumberCheck.MSG_KEY, 8),
             "37:12: " + getCheckMessage(
                     MagicNumberCheck.MSG_KEY, 10),
->>>>>>> 02e7c024
         };
 
         verifyWithInlineConfigParser(getPath("Example1.java"), expected);
@@ -52,13 +45,9 @@
 
     @Test
     public void testExample2() throws Exception {
-<<<<<<< HEAD
         final String[] expected = {
             // violation, magic number used directly
         };
-=======
-        final String[] expected = CommonUtil.EMPTY_STRING_ARRAY;
->>>>>>> 02e7c024
 
         verifyWithInlineConfigParser(getPath("Example2.java"), expected);
     }
@@ -66,16 +55,12 @@
     @Test
     public void testExample3() throws Exception {
         final String[] expected = {
-<<<<<<< HEAD
-            // ok, because this line adheres to the standard
-=======
             "14:22: " + getCheckMessage(
                     MagicNumberCheck.MSG_KEY, 6),
             "20:13: " + getCheckMessage(
                     MagicNumberCheck.MSG_KEY, 8),
             "39:12: " + getCheckMessage(
                     MagicNumberCheck.MSG_KEY, 10),
->>>>>>> 02e7c024
         };
 
         verifyWithInlineConfigParser(getPath("Example3.java"), expected);
@@ -84,9 +69,6 @@
     @Test
     public void testExample4() throws Exception {
         final String[] expected = {
-<<<<<<< HEAD
-            // violation, magic number used directly
-=======
             "14:22: " + getCheckMessage(
                     MagicNumberCheck.MSG_KEY, 6),
             "16:23: " + getCheckMessage(
@@ -99,7 +81,6 @@
                     MagicNumberCheck.MSG_KEY, 10),
             "43:29: " + getCheckMessage(
                     MagicNumberCheck.MSG_KEY, 10),
->>>>>>> 02e7c024
         };
 
         verifyWithInlineConfigParser(getPath("Example4.java"), expected);
@@ -108,9 +89,6 @@
     @Test
     public void testExample5() throws Exception {
         final String[] expected = {
-<<<<<<< HEAD
-            // ok, because this line follows the standard
-=======
             "15:22: " + getCheckMessage(
                     MagicNumberCheck.MSG_KEY, 6),
             "17:23: " + getCheckMessage(
@@ -133,7 +111,6 @@
                     MagicNumberCheck.MSG_KEY, 4),
             "50:12: " + getCheckMessage(
                     MagicNumberCheck.MSG_KEY, 10),
->>>>>>> 02e7c024
         };
 
         verifyWithInlineConfigParser(getPath("Example5.java"), expected);
@@ -142,16 +119,12 @@
     @Test
     public void testExample6() throws Exception {
         final String[] expected = {
-<<<<<<< HEAD
-            // violation, magic number used directly
-=======
             "14:22: " + getCheckMessage(
                     MagicNumberCheck.MSG_KEY, 6),
             "16:23: " + getCheckMessage(
                     MagicNumberCheck.MSG_KEY, 7),
             "20:13: " + getCheckMessage(
                     MagicNumberCheck.MSG_KEY, 8),
->>>>>>> 02e7c024
         };
 
         verifyWithInlineConfigParser(getPath("Example6.java"), expected);
