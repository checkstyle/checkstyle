///////////////////////////////////////////////////////////////////////////////////////////////
// checkstyle: Checks Java source code and other text files for adherence to a set of rules.
// Copyright (C) 2001-2024 the original author or authors.
//
// This library is free software; you can redistribute it and/or
// modify it under the terms of the GNU Lesser General Public
// License as published by the Free Software Foundation; either
// version 2.1 of the License, or (at your option) any later version.
//
// This library is distributed in the hope that it will be useful,
// but WITHOUT ANY WARRANTY; without even the implied warranty of
// MERCHANTABILITY or FITNESS FOR A PARTICULAR PURPOSE.  See the GNU
// Lesser General Public License for more details.
//
// You should have received a copy of the GNU Lesser General Public
// License along with this library; if not, write to the Free Software
// Foundation, Inc., 59 Temple Place, Suite 330, Boston, MA  02111-1307  USA
///////////////////////////////////////////////////////////////////////////////////////////////

package com.puppycrawl.tools.checkstyle.checks.naming;

import static com.puppycrawl.tools.checkstyle.checks.naming.CatchParameterNameCheck.MSG_INVALID_PATTERN;

import org.junit.jupiter.api.Test;

import com.puppycrawl.tools.checkstyle.AbstractExamplesModuleTestSupport;

public class CatchParameterNameCheckExamplesTest extends AbstractExamplesModuleTestSupport {

<<<<<<< HEAD
    private static final String CATCH_PARAM_NAME_PATTERN_1 = "^(e|t|ex|[a-z][a-z][a-zA-Z]+)$";
    private static final String CATCH_PARAM_NAME_PATTERN_2 = "^[a-z][a-zA-Z0-9]+$";
=======
    private static final String CATCH_PARAM_NAME_PATTERN = "^(e|t|ex|[a-z][a-z][a-zA-Z]+)$";
>>>>>>> 6d38d931

    @Override
    protected String getPackageLocation() {
        return "com/puppycrawl/tools/checkstyle/checks/naming/catchparametername";
    }

    @Test
    public void testExample1() throws Exception {
        final String[] expected = {
<<<<<<< HEAD
            "20:40: " + getCheckMessage(MSG_INVALID_PATTERN, "e123",
                    CATCH_PARAM_NAME_PATTERN_1),
            "23:35: " + getCheckMessage(MSG_INVALID_PATTERN, "ab",
                    CATCH_PARAM_NAME_PATTERN_1),
            "28:35: " + getCheckMessage(MSG_INVALID_PATTERN, "aBC",
                    CATCH_PARAM_NAME_PATTERN_1),
=======
            "21:40: " + getCheckMessage(MSG_INVALID_PATTERN, "e123",
                    CATCH_PARAM_NAME_PATTERN),
            "25:35: " + getCheckMessage(MSG_INVALID_PATTERN, "ab",
                    CATCH_PARAM_NAME_PATTERN),
            "30:35: " + getCheckMessage(MSG_INVALID_PATTERN, "aBC",
                    CATCH_PARAM_NAME_PATTERN),
>>>>>>> 6d38d931
        };

        verifyWithInlineConfigParser(getPath("Example1.java"), expected);
    }

    @Test
    public void testExample2() throws Exception {
        final String[] expected = {
<<<<<<< HEAD
            "18:34: " + getCheckMessage(MSG_INVALID_PATTERN, "e",
                    CATCH_PARAM_NAME_PATTERN_2),
            "33:24: " + getCheckMessage(MSG_INVALID_PATTERN, "EighthException",
                    CATCH_PARAM_NAME_PATTERN_2),
            "36:24: " + getCheckMessage(MSG_INVALID_PATTERN, "t",
                    CATCH_PARAM_NAME_PATTERN_2),
=======
            "28:24: " + getCheckMessage(MSG_INVALID_PATTERN, "FourthException",
                    "^[a-z][a-zA-Z0-9]+$"),
>>>>>>> 6d38d931
        };

        verifyWithInlineConfigParser(getPath("Example2.java"), expected);
    }
}<|MERGE_RESOLUTION|>--- conflicted
+++ resolved
@@ -27,12 +27,10 @@
 
 public class CatchParameterNameCheckExamplesTest extends AbstractExamplesModuleTestSupport {
 
-<<<<<<< HEAD
-    private static final String CATCH_PARAM_NAME_PATTERN_1 = "^(e|t|ex|[a-z][a-z][a-zA-Z]+)$";
-    private static final String CATCH_PARAM_NAME_PATTERN_2 = "^[a-z][a-zA-Z0-9]+$";
-=======
-    private static final String CATCH_PARAM_NAME_PATTERN = "^(e|t|ex|[a-z][a-z][a-zA-Z]+)$";
->>>>>>> 6d38d931
+    private static final String CATCH_PARAM_NAME_PATTERN_1 =
+            "^(e|t|ex|[a-z][a-z][a-zA-Z]+)$";
+    private static final String CATCH_PARAM_NAME_PATTERN_2 =
+            "^[a-z][a-zA-Z0-9]+$";
 
     @Override
     protected String getPackageLocation() {
@@ -42,21 +40,12 @@
     @Test
     public void testExample1() throws Exception {
         final String[] expected = {
-<<<<<<< HEAD
             "20:40: " + getCheckMessage(MSG_INVALID_PATTERN, "e123",
                     CATCH_PARAM_NAME_PATTERN_1),
             "23:35: " + getCheckMessage(MSG_INVALID_PATTERN, "ab",
                     CATCH_PARAM_NAME_PATTERN_1),
             "28:35: " + getCheckMessage(MSG_INVALID_PATTERN, "aBC",
                     CATCH_PARAM_NAME_PATTERN_1),
-=======
-            "21:40: " + getCheckMessage(MSG_INVALID_PATTERN, "e123",
-                    CATCH_PARAM_NAME_PATTERN),
-            "25:35: " + getCheckMessage(MSG_INVALID_PATTERN, "ab",
-                    CATCH_PARAM_NAME_PATTERN),
-            "30:35: " + getCheckMessage(MSG_INVALID_PATTERN, "aBC",
-                    CATCH_PARAM_NAME_PATTERN),
->>>>>>> 6d38d931
         };
 
         verifyWithInlineConfigParser(getPath("Example1.java"), expected);
@@ -65,17 +54,12 @@
     @Test
     public void testExample2() throws Exception {
         final String[] expected = {
-<<<<<<< HEAD
             "18:34: " + getCheckMessage(MSG_INVALID_PATTERN, "e",
                     CATCH_PARAM_NAME_PATTERN_2),
             "33:24: " + getCheckMessage(MSG_INVALID_PATTERN, "EighthException",
                     CATCH_PARAM_NAME_PATTERN_2),
             "36:24: " + getCheckMessage(MSG_INVALID_PATTERN, "t",
                     CATCH_PARAM_NAME_PATTERN_2),
-=======
-            "28:24: " + getCheckMessage(MSG_INVALID_PATTERN, "FourthException",
-                    "^[a-z][a-zA-Z0-9]+$"),
->>>>>>> 6d38d931
         };
 
         verifyWithInlineConfigParser(getPath("Example2.java"), expected);
