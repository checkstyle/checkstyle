--- conflicted
+++ resolved
@@ -76,15 +76,6 @@
 
     /** Package names to ignore. */
     private static final Set<String> DEFAULT_EXCLUDED_PACKAGES = Collections.emptySet();
-<<<<<<< HEAD
-<<<<<<< refs/remotes/origin/master
-
-    /** User-configured regular expressions to ignore classes. */
-    private final List<Pattern> excludeClassesRegexps = new ArrayList<>();
-=======
->>>>>>> Issue #3309: Added excludedPackages to class coupling checks
-=======
->>>>>>> 97eda30f
 
     /** User-configured regular expressions to ignore classes. */
     private final List<Pattern> excludeClassesRegexps = new ArrayList<>();
@@ -95,17 +86,6 @@
     private Set<String> excludedPackages = DEFAULT_EXCLUDED_PACKAGES;
     /** Allowed complexity. */
     private int max;
-<<<<<<< HEAD
-<<<<<<< refs/remotes/origin/master
-<<<<<<< refs/remotes/origin/master
-=======
-    /** User-configured regular expressions to ignore classes. */
-    private List<Pattern> excludeClassesRegexps = new ArrayList<>();
->>>>>>> Issue #3309: Added excludedPackages to class coupling checks
-=======
->>>>>>> Issue #3616: Fix TC violation - Field may be 'final'
-=======
->>>>>>> 97eda30f
 
     /** Current file context. */
     private FileContext fileContext;
