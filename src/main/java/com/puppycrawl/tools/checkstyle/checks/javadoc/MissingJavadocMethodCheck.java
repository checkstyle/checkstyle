--- conflicted
+++ resolved
@@ -180,8 +180,6 @@
  *   &lt;property name="ignoreMethodNamesRegex" value="^foo.*$"/&gt;
  * &lt;/module&gt;
  * </pre>
-<<<<<<< HEAD
-=======
  * <p>Example:</p>
  * <pre>
  * public class Test {
@@ -235,7 +233,6 @@
  *     public void test4() {} // OK
  * }
  * </pre>
->>>>>>> 45295918
  *
  * @since 8.21
  */
