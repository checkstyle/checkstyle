////////////////////////////////////////////////////////////////////////////////
// checkstyle: Checks Java source code for adherence to a set of rules.
// Copyright (C) 2001-2014  Oliver Burn
//
// This library is free software; you can redistribute it and/or
// modify it under the terms of the GNU Lesser General Public
// License as published by the Free Software Foundation; either
// version 2.1 of the License, or (at your option) any later version.
//
// This library is distributed in the hope that it will be useful,
// but WITHOUT ANY WARRANTY; without even the implied warranty of
// MERCHANTABILITY or FITNESS FOR A PARTICULAR PURPOSE.  See the GNU
// Lesser General Public License for more details.
//
// You should have received a copy of the GNU Lesser General Public
// License along with this library; if not, write to the Free Software
// Foundation, Inc., 59 Temple Place, Suite 330, Boston, MA  02111-1307  USA
////////////////////////////////////////////////////////////////////////////////
package com.puppycrawl.tools.checkstyle.checks.coding;

import com.google.common.collect.Sets;
import com.puppycrawl.tools.checkstyle.api.AnnotationUtility;
import com.puppycrawl.tools.checkstyle.api.DetailAST;
import com.puppycrawl.tools.checkstyle.api.FullIdent;
import com.puppycrawl.tools.checkstyle.api.TokenTypes;

import java.util.Collections;
import java.util.Set;

/**
 * <p>
 * Throwing java.lang.Error or java.lang.RuntimeException
 * is almost never acceptable.
 * </p>
 * Check has following properties:
 * <p>
 * <b>illegalClassNames</b> - throw class names to reject.
 * </p>
 * <p>
 * <b>ignoredMethodNames</b> - names of methods to ignore.
 * </p>
 * <p>
 * <b>ignoreOverriddenMethods</b> - ignore checking overridden methods (marked with Override
 *  or java.lang.Override annotation) default value is <b>true</b>.
 * </p>
 *
 * @author Oliver Burn
 * @author John Sirois
 * @author <a href="mailto:nesterenko-aleksey@list.ru">Aleksey Nesterenko</a>
 */
public final class IllegalThrowsCheck extends AbstractIllegalCheck
{

    /** Default ignored method names. */
    private static final String[] DEFAULT_IGNORED_METHOD_NAMES = {
        "finalize",
    };

    /** property for ignoring overridden methods. */
    private boolean ignoreOverriddenMethods = true;

    /** methods which should be ignored. */
    private final Set<String> ignoredMethodNames = Sets.newHashSet();

    /** Creates new instance of the check. */
    public IllegalThrowsCheck()
    {
        super(new String[] {"Error",
                            "RuntimeException", "Throwable",
                            "java.lang.Error",
                            "java.lang.RuntimeException",
                            "java.lang.Throwable",
        });
        setIgnoredMethodNames(DEFAULT_IGNORED_METHOD_NAMES);
    }

    @Override
    public int[] getDefaultTokens()
    {
        return new int[] {TokenTypes.LITERAL_THROWS};
    }

    @Override
    public int[] getRequiredTokens()
    {
        return getDefaultTokens();
    }

    @Override
    public int[] getAcceptableTokens()
    {
        return new int[] {TokenTypes.LITERAL_THROWS};
    }

    @Override
    public void visitToken(DetailAST detailAST)
    {
        final DetailAST methodDef = detailAST.getParent();
        DetailAST token = detailAST.getFirstChild();
        // Check if the method with the given name should be ignored.
        if (!isIgnorableMethod(methodDef)) {
            while (token != null) {
                if (token.getType() != TokenTypes.COMMA) {
                    final FullIdent ident = FullIdent.createFullIdent(token);
                    if (isIllegalClassName(ident.getText())) {
                        log(token, "illegal.throw", ident.getText());
                    }
                }
                token = token.getNextSibling();
            }
        }
    }

    /**
     * Checks if current method is ignorable due to Check's properties.
     * @param methodDef {@link TokenTypes#METHOD_DEF METHOD_DEF}
     * @return true if method is ignorable.
     */
    private boolean isIgnorableMethod(DetailAST methodDef)
    {
        return shouldIgnoreMethod(methodDef.findFirstToken(TokenTypes.IDENT).getText())
            || ignoreOverriddenMethods
               && (AnnotationUtility.containsAnnotation(methodDef, "Override")
                  || AnnotationUtility.containsAnnotation(methodDef, "java.lang.Override"));
    }

    /**
     * Check if the method is specified in the ignore method list
     * @param name the name to check
     * @return whether the method with the passed name should be ignored
     */
    private boolean shouldIgnoreMethod(String name)
    {
        return ignoredMethodNames.contains(name);
    }

    /**
     * Set the list of ignore method names.
     * @param methodNames array of ignored method names
     */
    public void setIgnoredMethodNames(String[] methodNames)
    {
        ignoredMethodNames.clear();
<<<<<<< HEAD
        for (final String element : methodNames) {
            ignoredMethodNames.add(element);
        }
=======
        Collections.addAll(ignoredMethodNames, methodNames);
>>>>>>> 3bcfcac9
    }

    /**
     * Sets <b>ignoreOverriddenMethods</b> property value.
     * @param ignoreOverriddenMethods Check's property.
     */
    public void setIgnoreOverriddenMethods(boolean ignoreOverriddenMethods)
    {
        this.ignoreOverriddenMethods = ignoreOverriddenMethods;
    }
}<|MERGE_RESOLUTION|>--- conflicted
+++ resolved
@@ -141,13 +141,10 @@
     public void setIgnoredMethodNames(String[] methodNames)
     {
         ignoredMethodNames.clear();
-<<<<<<< HEAD
-        for (final String element : methodNames) {
+        for (String element : methodNames) {
             ignoredMethodNames.add(element);
         }
-=======
         Collections.addAll(ignoredMethodNames, methodNames);
->>>>>>> 3bcfcac9
     }
 
     /**
