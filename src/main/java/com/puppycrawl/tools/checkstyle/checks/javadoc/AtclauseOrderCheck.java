--- conflicted
+++ resolved
@@ -112,13 +112,10 @@
     public void setTagOrder(String order)
     {
         final List<String> customOrder = new ArrayList<String>();
-<<<<<<< HEAD
-        for (final String type : order.split(", ")) {
+        for (String type : order.split(", ")) {
             customOrder.add(type);
         }
-=======
         Collections.addAll(customOrder, order.split(", "));
->>>>>>> 3bcfcac9
         tagOrder = customOrder;
     }
 
