///////////////////////////////////////////////////////////////////////////////////////////////
// checkstyle: Checks Java source code and other text files for adherence to a set of rules.
// Copyright (C) 2001-2025 the original author or authors.
//
// This library is free software; you can redistribute it and/or
// modify it under the terms of the GNU Lesser General Public
// License as published by the Free Software Foundation; either
// version 2.1 of the License, or (at your option) any later version.
//
// This library is distributed in the hope that it will be useful,
// but WITHOUT ANY WARRANTY; without even the implied warranty of
// MERCHANTABILITY or FITNESS FOR A PARTICULAR PURPOSE.  See the GNU
// Lesser General Public License for more details.
//
// You should have received a copy of the GNU Lesser General Public
// License along with this library; if not, write to the Free Software
// Foundation, Inc., 59 Temple Place, Suite 330, Boston, MA  02111-1307  USA
///////////////////////////////////////////////////////////////////////////////////////////////

package com.puppycrawl.tools.checkstyle.checks;

import java.io.File;
import java.io.IOException;
import java.io.InputStream;
import java.nio.file.Files;
import java.util.HashMap;
import java.util.Map;
import java.util.Map.Entry;
import java.util.Properties;
import java.util.regex.Matcher;
import java.util.regex.Pattern;

import com.puppycrawl.tools.checkstyle.StatelessCheck;
import com.puppycrawl.tools.checkstyle.api.AbstractFileSetCheck;
import com.puppycrawl.tools.checkstyle.api.FileText;

/**
 * <div>
 * Detects duplicated keys in properties files.
 * </div>
 *
 * <p>
 * Rationale: Multiple property keys usually appear after merge or rebase of
 * several branches. While there are no problems in runtime, there can be a confusion
 * due to having different values for the duplicated properties.
 * </p>
 * <ul>
 * <li>
 * Property {@code fileExtensions} - Specify the file extensions of the files to process.
 * Type is {@code java.lang.String[]}.
 * Default value is {@code .properties}.
 * </li>
 * </ul>
 *
 * <p>
 * Parent is {@code com.puppycrawl.tools.checkstyle.Checker}
 * </p>
 *
 * <p>
 * Violation Message Keys:
 * </p>
 * <ul>
 * <li>
 * {@code properties.duplicate.property}
 * </li>
 * <li>
 * {@code unable.open.cause}
 * </li>
 * </ul>
 *
 * @since 5.7
 */
@StatelessCheck
public class UniquePropertiesCheck extends AbstractFileSetCheck {

    /**
     * Localization key for check violation.
     */
    public static final String MSG_KEY = "properties.duplicate.property";
    /**
     * Localization key for IO exception occurred on file open.
     */
    public static final String MSG_IO_EXCEPTION_KEY = "unable.open.cause";

    /**
     * Pattern matching single space.
     */
    private static final Pattern SPACE_PATTERN = Pattern.compile(" ");

    /**
     * Construct the check with default values.
     */
    public UniquePropertiesCheck() {
        setFileExtensions("properties");
    }

    @Override
    protected void processFiltered(File file, FileText fileText) {
        final UniqueProperties properties = new UniqueProperties();
        try (InputStream inputStream = Files.newInputStream(file.toPath())) {
            properties.load(inputStream);
        }
        catch (IOException ex) {
            log(1, MSG_IO_EXCEPTION_KEY, file.getPath(),
                    ex.getLocalizedMessage());
        }

<<<<<<< HEAD
        for (Entry<String, Integer> duplication : properties.getDuplicatedKeys().entrySet()) {
=======
        for (Entry<String, Integer> duplication : properties
                .getDuplicatedKeys().entrySet()) {
>>>>>>> 481caed3
            final String keyName = duplication.getKey();
            final int lineNumber = getLineNumber(fileText, keyName);
            // Number of occurrences is number of duplications + 1
            log(lineNumber, MSG_KEY, keyName, duplication.getValue() + 1);
        }
    }

    /**
     * Method returns line number the key is detected in the checked properties
     * files first.
     *
     * @param fileText
     *            {@link FileText} object contains the lines to process
     * @param keyName
     *            key name to look for
     * @return line number of first occurrence. If no key found in properties
     *         file, 1 is returned
     */
    private static int getLineNumber(FileText fileText, String keyName) {
        final Pattern keyPattern = getKeyPattern(keyName);
        int lineNumber = 1;
        final Matcher matcher = keyPattern.matcher("");
        for (int index = 0; index < fileText.size(); index++) {
            final String line = fileText.get(index);
            matcher.reset(line);
            if (matcher.matches()) {
                break;
            }
            ++lineNumber;
        }
        // -1 as check seeks for the first duplicate occurrence in file,
        // so it cannot be the last line.
        if (lineNumber > fileText.size() - 1) {
            lineNumber = 1;
        }
        return lineNumber;
    }

    /**
     * Method returns regular expression pattern given key name.
     *
     * @param keyName
     *            key name to look for
     * @return regular expression pattern given key name
     */
    private static Pattern getKeyPattern(String keyName) {
        final String keyPatternString = "^" + SPACE_PATTERN.matcher(keyName)
                .replaceAll(Matcher.quoteReplacement("\\\\ ")) + "[\\s:=].*$";
        return Pattern.compile(keyPatternString);
    }

    /**
     * Properties subclass to store duplicated property keys in a separate map.
     *
     * @noinspection ClassExtendsConcreteCollection
     * @noinspectionreason ClassExtendsConcreteCollection - we require custom
     *      {@code put} method to find duplicate keys
     */
    private static final class UniqueProperties extends Properties {

        /** A unique serial version identifier. */
        private static final long serialVersionUID = 1L;
        /**
         * Map, holding duplicated keys and their count. Keys are added here only if they
         * already exist in Properties' inner map.
         */
        private final Map<String, Integer> duplicatedKeys = new HashMap<>();

        /**
         * Puts the value into properties by the key specified.
         */
        @Override
        public synchronized Object put(Object key, Object value) {
            final Object oldValue = super.put(key, value);
            if (oldValue != null && key instanceof String) {
                final String keyString = (String) key;
<<<<<<< HEAD
                duplicatedKeys.put(keyString, duplicatedKeys.getOrDefault(keyString, 0) + 1);
=======

                duplicatedKeys.put(keyString,
                        duplicatedKeys.getOrDefault(keyString, 0) + 1);
>>>>>>> 481caed3
            }
            return oldValue;
        }

        /**
         * Retrieves a collections of duplicated properties keys.
         *
         * @return A collection of duplicated keys.
         */
        public Map<String, Integer> getDuplicatedKeys() {
            return new HashMap<>(duplicatedKeys);
        }

    }

}
<|MERGE_RESOLUTION|>--- conflicted
+++ resolved
@@ -105,12 +105,8 @@
                     ex.getLocalizedMessage());
         }
 
-<<<<<<< HEAD
         for (Entry<String, Integer> duplication : properties.getDuplicatedKeys().entrySet()) {
-=======
-        for (Entry<String, Integer> duplication : properties
-                .getDuplicatedKeys().entrySet()) {
->>>>>>> 481caed3
+
             final String keyName = duplication.getKey();
             final int lineNumber = getLineNumber(fileText, keyName);
             // Number of occurrences is number of duplications + 1
@@ -187,13 +183,9 @@
             final Object oldValue = super.put(key, value);
             if (oldValue != null && key instanceof String) {
                 final String keyString = (String) key;
-<<<<<<< HEAD
+
                 duplicatedKeys.put(keyString, duplicatedKeys.getOrDefault(keyString, 0) + 1);
-=======
-
-                duplicatedKeys.put(keyString,
-                        duplicatedKeys.getOrDefault(keyString, 0) + 1);
->>>>>>> 481caed3
+
             }
             return oldValue;
         }
