--- conflicted
+++ resolved
@@ -53,11 +53,6 @@
     public static final String EMPTY = "";
 
     /**
-     * An empty immutable {@code byte} array.
-     */
-    public static final byte[] EMPTY_BYTE_ARRAY = new byte[0];
-
-    /**
      * An empty immutable {@code double} array.
      */
     public static final double[] EMPTY_DOUBLE_ARRAY = new double[0];
@@ -68,47 +63,9 @@
     public static final int[] EMPTY_INT_ARRAY = new int[0];
 
     /**
-     * An empty immutable {@code Integer} array.
-     */
-    public static final Integer[] EMPTY_INTEGER_OBJECT_ARRAY = new Integer[0];
-
-    /**
-     * An empty immutable {@code Object} array.
-     */
-    public static final Object[] EMPTY_OBJECT_ARRAY = new Object[0];
-
-    /**
      * An empty immutable {@code String} array.
      */
     public static final String[] EMPTY_STRING_ARRAY = new String[0];
-
-    /**
-     * <p>
-     * Is {@code true} if this is Windows.
-     * </p>
-     * <p>
-     * The field will return {@code false} if {@code OS_NAME} is {@code null}.
-     * </p>
-     *
-     * @since 2.0
-     */
-    public static final boolean IS_OS_WINDOWS;
-
-    /**
-     * <p>
-     * The {@code os.name} System Property. Operating system name.
-     * </p>
-     * <p>
-     * Defaults to {@code null} if the runtime does not have security access to read this
-     * property or the property does not exist.
-     * </p>
-     */
-    public static final String OS_NAME = getSystemProperty("os.name");
-
-    /**
-     * The prefix String for all Windows OS.
-     */
-    private static final String OS_NAME_WINDOWS_PREFIX = "Windows";
 
     /** Prefix for the exception when unable to find resource. */
     private static final String UNABLE_TO_FIND_EXCEPTION_PREFIX = "Unable to find: ";
@@ -116,10 +73,6 @@
     /** Stop instances being created. **/
     private CommonUtils() {
 
-    }
-
-    static {
-        IS_OS_WINDOWS = getOSMatchesName(OS_NAME_WINDOWS_PREFIX);
     }
 
     /**
@@ -480,11 +433,7 @@
      */
     public static int[] clone(final int... array) {
         if (array == null) {
-<<<<<<< HEAD
-            return new int[0];
-=======
             return array;
->>>>>>> 30c98deb
         }
         return array.clone();
     }
@@ -515,15 +464,14 @@
      * <p>Joins the elements of the provided {@code Iterator} into
      * a single String containing the provided elements.</p>
      *
-     * <p>No delimiter is added before or after the list. Null objects or empty
-     * strings within the iteration are represented by empty strings.</p>
+     * <p>No delimiter is added before or after the list.
+     * A {@code null} separator is the same as an empty String ("").</p>
      *
      * @param iterator  the {@code Iterator} of values to join together, may be null
-     * @param separator  the separator character to use
+     * @param separator  the separator character to use, null treated as ""
      * @return the joined String, {@code null} if null iterator input
-     * @since 2.0
-     */
-    public static String join(final Iterator<?> iterator, final char separator) {
+     */
+    public static String join(final Iterator<?> iterator, final String separator) {
         String bufferString;
 
         if (iterator.hasNext()) {
@@ -539,7 +487,9 @@
             }
 
             while (iterator.hasNext()) {
-                buf.append(separator);
+                if (separator != null) {
+                    buf.append(separator);
+                }
                 final Object obj = iterator.next();
                 if (obj != null) {
                     buf.append(obj);
@@ -551,68 +501,6 @@
             bufferString = EMPTY;
         }
         return bufferString;
-    }
-
-    /**
-     * <p>Joins the elements of the provided {@code Iterator} into
-     * a single String containing the provided elements.</p>
-     *
-     * <p>No delimiter is added before or after the list.
-     * A {@code null} separator is the same as an empty String ("").</p>
-     *
-     * @param iterator  the {@code Iterator} of values to join together, may be null
-     * @param separator  the separator character to use, null treated as ""
-     * @return the joined String, {@code null} if null iterator input
-     */
-    public static String join(final Iterator<?> iterator, final String separator) {
-        String bufferString;
-
-        if (iterator.hasNext()) {
-            final Object first = iterator.next();
-            if (!iterator.hasNext()) {
-                return toString(first);
-            }
-
-            // two or more elements
-            final StringBuilder buf = new StringBuilder(256);
-            if (first != null) {
-                buf.append(first);
-            }
-
-            while (iterator.hasNext()) {
-                if (separator != null) {
-                    buf.append(separator);
-                }
-                final Object obj = iterator.next();
-                if (obj != null) {
-                    buf.append(obj);
-                }
-            }
-            bufferString = buf.toString();
-        }
-        else {
-            bufferString = EMPTY;
-        }
-        return bufferString;
-    }
-
-    /**
-     * <p>Joins the elements of the provided {@code Iterable} into
-     * a single String containing the provided elements.</p>
-     *
-     * <p>No delimiter is added before or after the list. Null objects or empty
-     * strings within the iteration are represented by empty strings.</p>
-     *
-     * @param iterable  the {@code Iterable} providing the values to join together, may be null
-     * @param separator  the separator character to use
-     * @return the joined String, {@code null} if null iterator input
-     * @since 2.3
-     */
-    public static String join(final Iterable<?> iterable, final char separator) {
-        if (iterable == null) {
-            return null;
-        }
-        return join(iterable.iterator(), separator);
     }
 
     /**
@@ -638,11 +526,11 @@
      * <p>Checks if a CharSequence is not empty (""), not null and not whitespace only.</p>
      *
      * <pre>
-     * StringUtils.isNotBlank(null)      = false
-     * StringUtils.isNotBlank("")        = false
-     * StringUtils.isNotBlank(" ")       = false
-     * StringUtils.isNotBlank("bob")     = true
-     * StringUtils.isNotBlank("  bob  ") = true
+     * CommonUtils.isNotBlank(null)      = false
+     * CommonUtils.isNotBlank("")        = false
+     * CommonUtils.isNotBlank(" ")       = false
+     * CommonUtils.isNotBlank("bob")     = true
+     * CommonUtils.isNotBlank("  bob  ") = true
      * </pre>
      *
      * @param cs  the CharSequence to check, may be null
@@ -656,11 +544,11 @@
      * <p>Checks if a CharSequence is whitespace, empty ("") or null.</p>
      *
      * <pre>
-     * StringUtils.isBlank(null)      = true
-     * StringUtils.isBlank("")        = true
-     * StringUtils.isBlank(" ")       = true
-     * StringUtils.isBlank("bob")     = false
-     * StringUtils.isBlank("  bob  ") = false
+     * CommonUtils.isBlank(null)      = true
+     * CommonUtils.isBlank("")        = true
+     * CommonUtils.isBlank(" ")       = true
+     * CommonUtils.isBlank("bob")     = false
+     * CommonUtils.isBlank("  bob  ") = false
      * </pre>
      *
      * @param cs  the CharSequence to check, may be null
@@ -707,53 +595,4 @@
             return obj.toString();
         }
     }
-
-    /**
-     * Decides if the operating system matches.
-     *
-     * @param osNamePrefix the prefix for the os name
-     * @return true if matches, or false if not or can't determine
-     */
-    private static boolean getOSMatchesName(final String osNamePrefix) {
-        return isOSNameMatch(OS_NAME, osNamePrefix);
-    }
-
-    // -----------------------------------------------------------------------
-    /**
-     * <p>
-     * Gets a System property, defaulting to {@code null} if the property cannot be read.
-     * </p>
-     * <p>
-     * If a {@code SecurityException} is caught, the return value is {@code null} and a message
-     * is written to {@code System.err}.
-     * </p>
-     *
-     * @param property the system property name
-     * @return the system property value or {@code null} if a security problem occurs
-     */
-    private static String getSystemProperty(final String property) {
-        try {
-            return System.getProperty(property);
-        }
-        catch (final SecurityException ex) {
-            return null;
-        }
-    }
-
-    /**
-     * Decides if the operating system matches.
-     * <p>
-     * This method is package private instead of private to support unit test invocation.
-     * </p>
-     *
-     * @param osName the actual OS name
-     * @param osNamePrefix the prefix for the expected OS name
-     * @return true if matches, or false if not or can't determine
-     */
-    static boolean isOSNameMatch(final String osName, final String osNamePrefix) {
-        if (osName == null) {
-            return false;
-        }
-        return osName.startsWith(osNamePrefix);
-    }
 }