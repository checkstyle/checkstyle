--- conflicted
+++ resolved
@@ -212,36 +212,20 @@
      *
      * <p>Such Javadoc tag can have one child:</p>
      * <ol>
-<<<<<<< HEAD
-     *   <li>{@link #DESCRIPTION} - the description of when the feature was added</li>
-     * </ol>
-     *
-     * <p><b>Example:</b></p>
-     * <pre>{@code * @since 1.2 This method is available since version 1.2}</pre>
-=======
      *   <li>{@link #DESCRIPTION}</li>
      * </ol>
      *
      * <p><b>Example:</b></p>
      * <pre>{@code * @since 1.0}</pre>
      *
->>>>>>> 67b17c3e
      * <b>Tree:</b>
      * <pre>{@code
      * JAVADOC_BLOCK_TAG -> JAVADOC_BLOCK_TAG
      * `--SINCE_BLOCK_TAG -> SINCE_BLOCK_TAG
-<<<<<<< HEAD
-     *     |--AT_SIGN -> @
-     *     |--TAG_NAME -> since
-     *     |--TEXT ->
-     *     `--DESCRIPTION -> DESCRIPTION
-     *         `--TEXT -> 1.2 This method is available since version 1.2
-=======
      *    |--AT_SIGN -> @
      *    |--TAG_NAME -> since
      *    `--DESCRIPTION -> DESCRIPTION
      *        `--TEXT ->  1.0
->>>>>>> 67b17c3e
      * }</pre>
      *
      * @see #JAVADOC_BLOCK_TAG
@@ -251,36 +235,18 @@
     /**
      * {@code @version} Javadoc block tag.
      *
-<<<<<<< HEAD
-     * <p>Such Javadoc tag can have one child:</p>
-     * <ol>
-     *   <li>{@link #DESCRIPTION} - the version information or description</li>
-     * </ol>
-     *
-     * <p><b>Example:</b></p>
-     * <pre>{@code * @version 1.0 Initial release.}</pre>
-=======
      * <p>This tag has only one argument — {@link #TEXT}:</p>
      *
      * <p><b>Example:</b></p>
      * <pre>{@code * @version value}</pre>
->>>>>>> 67b17c3e
      * <b>Tree:</b>
      * <pre>{@code
      * JAVADOC_BLOCK_TAG -> JAVADOC_BLOCK_TAG
      * `--VERSION_BLOCK_TAG -> VERSION_BLOCK_TAG
-<<<<<<< HEAD
-     *     |--AT_SIGN -> @
-     *     |--TAG_NAME -> version
-     *     |--TEXT ->
-     *     `--DESCRIPTION -> DESCRIPTION
-     *         `--TEXT -> 1.0 Initial release.
-=======
      *    |--AT_SIGN -> @
      *    |--TAG_NAME -> version
      *    `--DESCRIPTION -> DESCRIPTION
      *        `--TEXT ->  value
->>>>>>> 67b17c3e
      * }</pre>
      *
      * @see #JAVADOC_BLOCK_TAG
@@ -452,7 +418,25 @@
     public static final int SERIAL_FIELD_BLOCK_TAG = JavadocCommentsLexer.SERIAL_FIELD_BLOCK_TAG;
 
     /**
-     * Custom or unrecognized block tag.
+     * Custom or unrecognized Javadoc block tag.
+     *
+     * <p>This type represents any block tag that is not explicitly recognized by Checkstyle,
+     * such as a project-specific or malformed tag.</p>
+     *
+     * <p><b>Example:</b></p>
+     * <pre>{@code * @mycustomtag This is a custom block tag.}</pre>
+     * <b>Tree:</b>
+     * <pre>{@code
+     * JAVADOC_BLOCK_TAG -> JAVADOC_BLOCK_TAG
+     * `--CUSTOM_BLOCK_TAG -> CUSTOM_BLOCK_TAG
+     *     |--AT_SIGN -> @
+     *     |--TAG_NAME -> mycustomtag
+     *     |--TEXT ->
+     *     `--DESCRIPTION -> DESCRIPTION
+     *         `--TEXT ->  This is a custom block tag.
+     * }</pre>
+     *
+     * @see #JAVADOC_BLOCK_TAG
      */
     public static final int CUSTOM_BLOCK_TAG = JavadocCommentsLexer.CUSTOM_BLOCK_TAG;
 
