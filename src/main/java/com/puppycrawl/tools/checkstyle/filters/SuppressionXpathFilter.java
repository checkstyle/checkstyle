////////////////////////////////////////////////////////////////////////////////
// checkstyle: Checks Java source code for adherence to a set of rules.
// Copyright (C) 2001-2020 the original author or authors.
//
// This library is free software; you can redistribute it and/or
// modify it under the terms of the GNU Lesser General Public
// License as published by the Free Software Foundation; either
// version 2.1 of the License, or (at your option) any later version.
//
// This library is distributed in the hope that it will be useful,
// but WITHOUT ANY WARRANTY; without even the implied warranty of
// MERCHANTABILITY or FITNESS FOR A PARTICULAR PURPOSE.  See the GNU
// Lesser General Public License for more details.
//
// You should have received a copy of the GNU Lesser General Public
// License along with this library; if not, write to the Free Software
// Foundation, Inc., 59 Temple Place, Suite 330, Boston, MA  02111-1307  USA
////////////////////////////////////////////////////////////////////////////////

package com.puppycrawl.tools.checkstyle.filters;

import java.util.Collections;
import java.util.HashSet;
import java.util.Objects;
import java.util.Set;

import com.puppycrawl.tools.checkstyle.TreeWalkerAuditEvent;
import com.puppycrawl.tools.checkstyle.TreeWalkerFilter;
import com.puppycrawl.tools.checkstyle.api.AutomaticBean;
import com.puppycrawl.tools.checkstyle.api.CheckstyleException;
import com.puppycrawl.tools.checkstyle.api.ExternalResourceHolder;
import com.puppycrawl.tools.checkstyle.utils.FilterUtil;

/**
 * <p>
 * Filter {@code SuppressionXpathFilter} works as
 * <a href="https://checkstyle.org/config_filters.html#SuppressionFilter">SuppressionFilter</a>.
 * Additionally, filter processes {@code suppress-xpath} elements,
 * which contains xpath-expressions. Xpath-expressions are queries for
 * suppressed nodes inside the AST tree.
 * </p>
 * <p>
 * Currently, filter does not support the following checks:
 * </p>
 * <ul id="SuppressionXpathFilter_IncompatibleChecks">
 * <li>
 * AnnotationOnSameLine
 * </li>
 * <li>
 * AnnotationUseStyle
 * </li>
 * <li>
 * AvoidEscapedUnicodeCharacters
 * </li>
 * <li>
 * CommentsIndentation
 * </li>
 * <li>
 * CustomImportOrder
 * </li>
 * <li>
 * EmptyLineSeparator
 * </li>
 * <li>
<<<<<<< HEAD
 * ImportOrder
=======
 * IllegalCatch
>>>>>>> 53cddfd7
 * </li>
 * <li>
 * Indentation
 * </li>
 * <li>
 * InterfaceIsType
 * </li>
 * <li>
 * InterfaceMemberImpliedModifier
 * </li>
 * <li>
 * InvalidJavadocPosition
 * </li>
 * <li>
 * JavadocContentLocation
 * </li>
 * <li>
 * JavadocMethod
 * </li>
 * <li>
 * JavadocType
 * </li>
 * <li>
 * LambdaParameterName
 * </li>
 * <li>
 * MethodCount
 * </li>
 * <li>
 * MissingJavadocMethod
 * </li>
 * <li>
 * MissingJavadocPackage
 * </li>
 * <li>
 * MissingJavadocType
 * </li>
 * <li>
 * NeedBraces
 * </li>
 * <li>
 * OverloadMethodsDeclarationOrder
 * </li>
 * <li>
 * PackageDeclaration
 * </li>
 * <li>
 * Regexp
 * </li>
 * <li>
 * RegexpSinglelineJava
 * </li>
 * <li>
 * TodoComment
 * </li>
 * <li>
 * TrailingComment
 * </li>
 * <li>
 * UnnecessaryParentheses
 * </li>
 * <li>
 * VariableDeclarationUsageDistance
 * </li>
 * <li>
 * WriteTag
 * </li>
 * </ul>
 * <p>
 * Also, the filter does not support suppressions inside javadoc reported by Javadoc checks:
 * </p>
 * <ul id="SuppressionXpathFilter_JavadocChecks">
 * <li>
 * AtclauseOrder
 * </li>
 * <li>
 * JavadocBlockTagLocation
 * </li>
 * <li>
 * JavadocParagraph
 * </li>
 * <li>
 * JavadocStyle
 * </li>
 * <li>
 * JavadocTagContinuationIndentation
 * </li>
 * <li>
 * MissingDeprecated
 * </li>
 * <li>
 * NonEmptyAtclauseDescription
 * </li>
 * <li>
 * SingleLineJavadoc
 * </li>
 * <li>
 * SummaryJavadoc
 * </li>
 * </ul>
 * <p>
 * Note, that support for these Checks will be available after resolving issues
 * <a href="https://github.com/checkstyle/checkstyle/issues/5770">#5770</a> and
 * <a href="https://github.com/checkstyle/checkstyle/issues/5777">#5777</a>.
 * </p>
 * <p>
 * Currently, filter supports the following xpath axes:
 * </p>
 * <ul>
 * <li>
 * ancestor
 * </li>
 * <li>
 * ancestor-or-self
 * </li>
 * <li>
 * attribute
 * </li>
 * <li>
 * child
 * </li>
 * <li>
 * descendant
 * </li>
 * <li>
 * descendant-or-self
 * </li>
 * <li>
 * following
 * </li>
 * <li>
 * following-sibling
 * </li>
 * <li>
 * parent
 * </li>
 * <li>
 * preceding
 * </li>
 * <li>
 * preceding-sibling
 * </li>
 * <li>
 * self
 * </li>
 * </ul>
 * <p>
 * You can use the command line helper tool to generate xpath suppressions based on your
 * configuration file and input files. See <a href="https://checkstyle.org/cmdline.html">here</a>
 * for more details.
 * </p>
 * <p>
 * The suppression file location is checked in following order:
 * </p>
 * <ol>
 * <li>
 * as a filesystem location
 * </li>
 * <li>
 * if no file found, and the location starts with either {@code http://} or {@code https://},
 * then it is interpreted as a URL
 * </li>
 * <li>
 * if no file found, then passed to the {@code ClassLoader.getResource()} method.
 * </li>
 * </ol>
 * <ul>
 * <li>
 * Property {@code file} - Specify the location of the <em>suppressions XML document</em> file.
 * Default value is {@code null}.
 * </li>
 * <li>
 * Property {@code optional} - Control what to do when the file is not existing.
 * If optional is set to false the file must exist, or else it ends with error.
 * On the other hand if optional is true and file is not found, the filter accepts all audit events.
 * Default value is {@code false}.
 * </li>
 * </ul>
 * <p>
 * For example, the following configuration fragment directs the Checker to use a
 * {@code SuppressionXpathFilter} with suppressions file {@code config/suppressions.xml}:
 * </p>
 * <pre>
 * &lt;module name=&quot;SuppressionXpathFilter&quot;&gt;
 *   &lt;property name=&quot;file&quot; value=&quot;config/suppressions.xml&quot;/&gt;
 *   &lt;property name=&quot;optional&quot; value=&quot;false&quot;/&gt;
 * &lt;/module&gt;
 * </pre>
 * <p>
 * A <a href="https://checkstyle.org/dtds/suppressions_1_2_xpath_experimental.dtd"><em>
 * suppressions XML document</em></a>
 * contains a set of {@code suppress} and {@code suppress-xpath} elements,
 * where each {@code suppress-xpath} element can have the following attributes:
 * </p>
 * <ul>
 * <li>
 * {@code files} - a <a href="https://checkstyle.org/property_types.html#regexp">Regular Expression</a>
 * matched against the file name associated with an audit event. It is optional.
 * </li>
 * <li>
 * {@code checks} - a <a href="https://checkstyle.org/property_types.html#regexp">Regular Expression</a>
 * matched against the name of the check associated with an audit event.
 * Optional as long as {@code id} or {@code message} is specified.
 * </li>
 * <li>
 * {@code message} - a <a href="https://checkstyle.org/property_types.html#regexp">Regular Expression</a>
 * matched against the message of the check associated with an audit event.
 * Optional as long as {@code checks} or {@code id} is specified.
 * </li>
 * <li>
 * {@code id} - a <a href="https://checkstyle.org/property_types.html#string">string</a> matched against
 * the ID of the check associated with an audit event.
 * Optional as long as {@code checks} or {@code message} is specified.
 * </li>
 * <li>
 * {@code query} - a <a href="https://checkstyle.org/property_types.html#string">string</a> xpath query. It is optional.
 * </li>
 * </ul>
 * <p>
 * Each audit event is checked against each {@code suppress} and {@code suppress-xpath} element.
 * It is suppressed if all specified attributes match against the audit event.
 * </p>
 * <p>
 * ATTENTION: filtering by message is dependant on runtime locale.
 * If project is running in different languages it is better to avoid filtering by message.
 * </p>
 * <p>
 * The following suppressions XML document directs a {@code SuppressionXpathFilter} to reject
 * {@code CyclomaticComplexity} violations for all methods with name <i>sayHelloWorld</i> inside
 * <i>FileOne</i> and <i>FileTwo</i> files:
 * </p>
 * <p>
 * Currently, xpath queries support one type of attribute {@code @text}. {@code @text} -
 * addresses to the text value of the node. For example: variable name, annotation name,
 * text content and etc. Only the following token types support {@code @text} attribute:
 * {@code TokenTypes.IDENT}, {@code TokenTypes.STRING_LITERAL}, {@code TokenTypes.CHAR_LITERAL},
 * {@code TokenTypes.NUM_LONG}, {@code TokenTypes.NUM_INT}, {@code TokenTypes.NUM_DOUBLE},
 * {@code TokenTypes.NUM_FLOAT}.
 * These token types were selected because only their text values are different
 * in content from token type and represent text value from file and can be used
 * in xpath queries for more accurate results. Other token types always have constant values.
 * </p>
 * <pre>
 * &lt;?xml version=&quot;1.0&quot;?&gt;
 *
 * &lt;!DOCTYPE suppressions PUBLIC
 * &quot;-//Checkstyle//DTD SuppressionXpathFilter Experimental Configuration 1.2//EN&quot;
 * &quot;https://checkstyle.org/dtds/suppressions_1_2_xpath_experimental.dtd&quot;&gt;
 *
 * &lt;suppressions&gt;
 *   &lt;suppress-xpath checks=&quot;CyclomaticComplexity&quot;
 *   files=&quot;FileOne.java,FileTwo.java&quot;
 *   query=&quot;//METHOD_DEF[./IDENT[@text='sayHelloWorld']]&quot;/&gt;
 * &lt;/suppressions&gt;
 * </pre>
 * <p>
 * Suppress checks for package definitions:
 * </p>
 * <pre>
 * &lt;suppress-xpath checks=".*" query="/PACKAGE_DEF"/&gt;
 * </pre>
 * <p>
 * Suppress checks for parent element of the first variable definition:
 * </p>
 * <pre>
 * &lt;suppress-xpath checks=".*" query="(//VARIABLE_DEF)[1]/.."/&gt;
 * </pre>
 * <p>
 * Suppress checks for elements which are either class definitions, either method definitions.
 * </p>
 * <pre>
 * &lt;suppress-xpath checks=".*" query="//CLASS_DEF | //METHOD_DEF"/&gt;
 * </pre>
 * <p>
 * Suppress checks for certain methods:
 * </p>
 * <pre>
 * &lt;suppress-xpath checks=&quot;.*&quot; query=&quot;//METHOD_DEF[./IDENT[@text='getSomeVar'
 *           or @text='setSomeVar']]&quot;/&gt;
 * </pre>
 * <p>
 * Suppress checks for variable <i>testVariable</i> inside <i>testMethod</i>
 * method inside <i>TestClass</i> class.
 * </p>
 * <pre>
 * &lt;suppress-xpath checks=&quot;.*&quot; query=&quot;/CLASS_DEF[@text='TestClass']
 *           //METHOD_DEF[./IDENT[@text='testMethod']]
 *           //VARIABLE_DEF[./IDENT[@text='testVariable']]&quot;/&gt;
 * </pre>
 * <p>
 * In the following sample, violations for {@code LeftCurly} check will be suppressed
 * for classes with name <i>Main</i> or for methods with name <i>calculate</i>.
 * </p>
 * <pre>
 * &lt;suppress-xpath checks=&quot;LeftCurly&quot; query=&quot;/CLASS_DEF[./IDENT[@text='Main']]//*
 *           | //METHOD_DEF[./IDENT[@text='calculate']]/*&quot;/&gt;
 * </pre>
 * <p>
 * The following example demonstrates how to suppress {@code RequireThis} violations
 * for variable <i>age</i> inside <i>changeAge</i> method.
 * </p>
 * <pre>
 * &lt;suppress-xpath checks=&quot;RequireThis&quot;
 *      query=&quot;/CLASS_DEF[./IDENT[@text='InputTest']]
 *           //METHOD_DEF[./IDENT[@text='changeAge']]//ASSIGN/IDENT[@text='age']&quot;/&gt;
 * </pre>
 * <pre>
 * public class InputTest {
 *   private int age = 23;
 *
 *   public void changeAge() {
 *     age = 24; //violation will be suppressed
 *   }
 * }
 * </pre>
 * <p>
 * Suppress {@code IllegalThrows} violations only for methods with name <i>throwsMethod</i>
 * and only for {@code RuntimeException} exceptions. Double colon is used for axis iterations.
 * In the following example {@code ancestor} axis is used to iterate all ancestor nodes
 * of the current node with type {@code METHOD_DEF} and name <i>throwsMethod</i>.
 * Please read more about xpath axes at <a href="https://www.w3schools.com/xml/xpath_axes.asp">
 * W3Schools Xpath Axes</a>.
 * </p>
 * <pre>
 * &lt;suppress-xpath checks="IllegalThrows" query="//LITERAL_THROWS
 *           /IDENT[@text='RuntimeException' and
 *           ./ancestor::METHOD_DEF[./IDENT[@text='throwsMethod']]]"/&gt;
 * </pre>
 * <pre>
 * public class InputTest {
 *   public void throwsMethod() throws RuntimeException { // violation will be suppressed
 *   }
 *
 *   public void sampleMethod() throws RuntimeException { // will throw violation here
 *   }
 * }
 * </pre>
 * <p>
 * The following sample demonstrates how to suppress all violations for method
 * itself and all descendants. {@code descendant-or-self} axis iterates through
 * current node and all children nodes at any level. Keyword {@code node()}
 * selects node elements. Please read more about xpath syntax at
 * <a href="https://www.w3schools.com/xml/xpath_syntax.asp">W3Schools Xpath Syntax</a>.
 * </p>
 * <pre>
 * &lt;suppress-xpath checks=".*" query="//METHOD_DEF[./IDENT[@text='legacyMethod']]
 *           /descendant-or-self::node()"/&gt;
 * </pre>
 * <p>
 * Some elements can be suppressed in different ways. For example, to suppress
 * violation on variable {@code wordCount} in following code:
 * </p>
 * <pre>
 * public class InputTest {
 *     private int wordCount = 11;
 * }
 * </pre>
 * <p>
 * You need to look at AST of such code by our CLI tool:
 * </p>
 * <pre>
 * $ java -jar checkstyle-X.XX-all.jar -t InputTest.java
 * CLASS_DEF -&gt; CLASS_DEF [1:0]
 * |--MODIFIERS -&gt; MODIFIERS [1:0]
 * |   `--LITERAL_PUBLIC -&gt; public [1:0]
 * |--LITERAL_CLASS -&gt; class [1:7]
 * |--IDENT -&gt; InputTest [1:13]
 * `--OBJBLOCK -&gt; OBJBLOCK [1:23]
 * |--LCURLY -&gt; { [1:23]
 * |--VARIABLE_DEF -&gt; VARIABLE_DEF [2:4]
 * |   |--MODIFIERS -&gt; MODIFIERS [2:4]
 * |   |   `--LITERAL_PRIVATE -&gt; private [2:4]
 * |   |--TYPE -&gt; TYPE [2:12]
 * |   |   `--LITERAL_INT -&gt; int [2:12]
 * |   |--IDENT -&gt; wordCount [2:16]
 * |   |--ASSIGN -&gt; = [2:26]
 * |   |   `--EXPR -&gt; EXPR [2:28]
 * |   |       `--NUM_INT -&gt; 11 [2:28]
 * |   `--SEMI -&gt; ; [2:30]
 * `--RCURLY -&gt; } [3:0]
 * </pre>
 * <p>
 * The easiest way is to suppress by variable name. As you can see {@code VARIABLE_DEF}
 * node refers to variable declaration statement and has child node with token type
 * {@code IDENT} which is used for storing class, method, variable names.
 * </p>
 * <p>
 * The following example demonstrates how variable can be queried by its name:
 * </p>
 * <pre>
 * &lt;suppress-xpath checks="." query="//VARIABLE_DEF[
 *             ./IDENT[@text='wordCount']]"/&gt;
 * </pre>
 * <p>
 * Another way is to suppress by variable value. Again, if you look at the printed
 * AST tree above, you will notice that one of the grandchildren of {@code VARIABLE_DEF}
 * node is responsible for storing variable value -{@code NUM_INT} with value <b>11</b>.
 * </p>
 * <p>
 * The following example demonstrates how variable can be queried by its value,
 * same approach applies to {@code String, char, float, double, int, long} data types:
 * </p>
 * <pre>
 * &lt;suppress-xpath checks="." query="//VARIABLE_DEF[.//NUM_INT[@text=11]]"/&gt;
 * </pre>
 * <p>
 * Next example is about suppressing method with certain annotation by its name and element value.
 * </p>
 * <pre>
 * public class InputTest {
 *             &#64;Generated("first") // should not be suppressed
 *             public void test1() {
 *             }
 *
 *             &#64;Generated("second") // should be suppressed
 *             public void test2() {
 *             }
 *         }
 * </pre>
 * <p>
 * First of all we need to look at AST tree printed by our CLI tool:
 * </p>
 * <pre>
 * $ java -jar checkstyle-X.XX-all.jar -t InputTest.java
 * CLASS_DEF -&gt; CLASS_DEF [1:0]
 * |--MODIFIERS -&gt; MODIFIERS [1:0]
 * |   `--LITERAL_PUBLIC -&gt; public [1:0]
 * |--LITERAL_CLASS -&gt; class [1:7]
 * |--IDENT -&gt; InputTest [1:13]
 * `--OBJBLOCK -&gt; OBJBLOCK [1:23]
 * |--LCURLY -&gt; { [1:23]
 * |--METHOD_DEF -&gt; METHOD_DEF [2:4]
 * |   |--MODIFIERS -&gt; MODIFIERS [2:4]
 * |   |   |--ANNOTATION -&gt; ANNOTATION [2:4]
 * |   |   |   |--AT -&gt; @ [2:4]
 * |   |   |   |--IDENT -&gt; Generated [2:5]
 * |   |   |   |--LPAREN -&gt; ( [2:14]
 * |   |   |   |--EXPR -&gt; EXPR [2:15]
 * |   |   |   |   `--STRING_LITERAL -&gt; "first" [2:15]
 * |   |   |   `--RPAREN -&gt; ) [2:22]
 * |   |   `--LITERAL_PUBLIC -&gt; public [3:4]
 * |   |--TYPE -&gt; TYPE [3:11]
 * |   |   `--LITERAL_VOID -&gt; void [3:11]
 * |   |--IDENT -&gt; test1 [3:16]
 * |   |--LPAREN -&gt; ( [3:21]
 * |   |--PARAMETERS -&gt; PARAMETERS [3:22]
 * |   |--RPAREN -&gt; ) [3:22]
 * |   `--SLIST -&gt; { [3:24]
 * |       `--RCURLY -&gt; } [4:4]
 * |--METHOD_DEF -&gt; METHOD_DEF [6:4]
 * |   |--MODIFIERS -&gt; MODIFIERS [6:4]
 * |   |   |--ANNOTATION -&gt; ANNOTATION [6:4]
 * |   |   |   |--AT -&gt; @ [6:4]
 * |   |   |   |--IDENT -&gt; Generated [6:5]
 * |   |   |   |--LPAREN -&gt; ( [6:14]
 * |   |   |   |--EXPR -&gt; EXPR [6:15]
 * |   |   |   |   `--STRING_LITERAL -&gt; "second" [6:15]
 * |   |   |   `--RPAREN -&gt; ) [6:23]
 * |   |   `--LITERAL_PUBLIC -&gt; public [7:4]
 * |   |--TYPE -&gt; TYPE [7:11]
 * |   |   `--LITERAL_VOID -&gt; void [7:11]
 * |   |--IDENT -&gt; test2 [7:16]
 * |   |--LPAREN -&gt; ( [7:21]
 * |   |--PARAMETERS -&gt; PARAMETERS [7:22]
 * |   |--RPAREN -&gt; ) [7:22]
 * |   `--SLIST -&gt; { [7:24]
 * |       `--RCURLY -&gt; } [8:4]
 * `--RCURLY -&gt; } [9:0]
 * </pre>
 * <p>
 * AST node {@code ANNOTATION -> ANNOTATION [6:4]} has direct child
 * {@code IDENT -> Generated [6:5]}, therefore can be queried by {@code IDENT} value:
 * </p>
 * <pre>
 * &lt;suppress-xpath checks="." query="//METHOD_DEF[
 *             .//ANNOTATION/IDENT[@text='Generated']]"/&gt;
 * </pre>
 * <p>
 * The problem with query above that it will suppress violations for all methods
 * with annotation {@code @Generated}. In order to suppress methods with
 * {@code @Generated("second")} annotations only, you need to look at AST tree again.
 * Value of the {@code ANNOTATION} node is stored inside sub-node with token type
 * {@code STRING_LITERAL}. Use the following query to suppress methods with
 * {@code @Generated("second")} annotation:
 * </p>
 * <pre>
 * &lt;suppress-xpath checks="." query="//METHOD_DEF[.//ANNOTATION[
 *             ./IDENT[@text='Generated'] and ./EXPR/STRING_LITERAL[@text='second']]]"/&gt;
 * </pre>
 *
 * @since 8.6
 * @noinspection NonFinalFieldReferenceInEquals, NonFinalFieldReferencedInHashCode
 */
public class SuppressionXpathFilter extends AutomaticBean implements
        TreeWalkerFilter, ExternalResourceHolder {

    /** Specify the location of the <em>suppressions XML document</em> file. */
    private String file;
    /**
     * Control what to do when the file is not existing.
     * If optional is set to false the file must exist, or else it ends with error.
     * On the other hand if optional is true and file is not found,
     * the filter accepts all audit events.
     */
    private boolean optional;
    /** Set of individual xpath suppresses. */
    private Set<TreeWalkerFilter> filters = new HashSet<>();

    /**
     * Setter to specify the location of the <em>suppressions XML document</em> file.
     * @param fileName name of the suppressions file.
     */
    public void setFile(String fileName) {
        file = fileName;
    }

    /**
     * Setter to control what to do when the file is not existing.
     * If optional is set to false the file must exist, or else it ends with error.
     * On the other hand if optional is true and file is not found,
     * the filter accepts all audit events.
     * @param optional tells if config file existence is optional.
     */
    public void setOptional(boolean optional) {
        this.optional = optional;
    }

    @Override
    public boolean equals(Object obj) {
        if (this == obj) {
            return true;
        }
        if (obj == null || getClass() != obj.getClass()) {
            return false;
        }
        final SuppressionXpathFilter suppressionXpathFilter = (SuppressionXpathFilter) obj;
        return Objects.equals(filters, suppressionXpathFilter.filters);
    }

    @Override
    public int hashCode() {
        return Objects.hash(filters);
    }

    @Override
    public boolean accept(TreeWalkerAuditEvent treeWalkerAuditEvent) {
        boolean result = true;
        for (TreeWalkerFilter filter : filters) {
            if (!filter.accept(treeWalkerAuditEvent)) {
                result = false;
                break;
            }
        }
        return result;
    }

    @Override
    public Set<String> getExternalResourceLocations() {
        return Collections.singleton(file);
    }

    @Override
    protected void finishLocalSetup() throws CheckstyleException {
        if (file != null) {
            if (optional) {
                if (FilterUtil.isFileExists(file)) {
                    filters = SuppressionsLoader.loadXpathSuppressions(file);
                }
                else {
                    filters = new HashSet<>();
                }
            }
            else {
                filters = SuppressionsLoader.loadXpathSuppressions(file);
            }
        }
    }

}<|MERGE_RESOLUTION|>--- conflicted
+++ resolved
@@ -62,11 +62,6 @@
  * EmptyLineSeparator
  * </li>
  * <li>
-<<<<<<< HEAD
- * ImportOrder
-=======
- * IllegalCatch
->>>>>>> 53cddfd7
  * </li>
  * <li>
  * Indentation
