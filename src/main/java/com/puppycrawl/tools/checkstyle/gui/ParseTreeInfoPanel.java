////////////////////////////////////////////////////////////////////////////////
// checkstyle: Checks Java source code for adherence to a set of rules.
// Copyright (C) 2001-2002  Oliver Burn
//
// This library is free software; you can redistribute it and/or
// modify it under the terms of the GNU Lesser General Public
// License as published by the Free Software Foundation; either
// version 2.1 of the License, or (at your option) any later version.
//
// This library is distributed in the hope that it will be useful,
// but WITHOUT ANY WARRANTY; without even the implied warranty of
// MERCHANTABILITY or FITNESS FOR A PARTICULAR PURPOSE.  See the GNU
// Lesser General Public License for more details.
//
// You should have received a copy of the GNU Lesser General Public
// License along with this library; if not, write to the Free Software
// Foundation, Inc., 59 Temple Place, Suite 330, Boston, MA  02111-1307  USA
////////////////////////////////////////////////////////////////////////////////

package com.puppycrawl.tools.checkstyle.gui;

import java.awt.BorderLayout;
import java.awt.Component;
import java.awt.GridLayout;
import java.awt.event.ActionEvent;
import java.awt.event.FocusEvent;
import java.awt.event.FocusListener;
import java.awt.event.KeyEvent;
import java.io.File;
import java.io.IOException;
import java.util.ArrayList;
import java.util.List;
import java.util.TooManyListenersException;

import javax.swing.*;
import javax.swing.event.CaretEvent;
import javax.swing.event.CaretListener;
import javax.swing.filechooser.FileFilter;
import javax.swing.text.BadLocationException;
import javax.swing.text.SimpleAttributeSet;
import javax.swing.text.StyleConstants;

import antlr.ANTLRException;

import com.puppycrawl.tools.checkstyle.TreeWalker;
import com.puppycrawl.tools.checkstyle.api.DetailAST;
import com.puppycrawl.tools.checkstyle.api.FileContents;
import com.puppycrawl.tools.checkstyle.api.FileText;
import org.fife.ui.rsyntaxtextarea.RSyntaxTextArea;
import org.fife.ui.rsyntaxtextarea.SyntaxConstants;
import org.fife.ui.rtextarea.RTextScrollPane;

/**
 * Displays information about a parse tree.
 * The user can change the file that is parsed and displayed
 * through a JFileChooser.
 *
 * @author Lars Kühne
 * @author <a href="mailto:piotr.listkiewicz@gmail.com">liscju</a>
 */
public class ParseTreeInfoPanel extends JPanel {
    /** For Serialisation that will never happen. */
    private static final long serialVersionUID = -4243405131202059043L;

    private final transient ParseTreeModel parseTreeModel;
    private final JTextArea jTextArea;
    private File lastDirectory;
    private File currentFile;
    private final Action reloadAction;
    private final List<Integer>   lines2position  = new ArrayList<>();
    private final JTextPane status;

    private static class JavaFileFilter extends FileFilter {
        @Override
        public boolean accept(File file) {
            if (file == null) {
                return false;
            }
            return file.isDirectory() || file.getName().endsWith(".java");
        }

        @Override
        public String getDescription() {
            return "Java Source Code";
        }
    }

    public void openAst(DetailAST parseTree, final Component parent) {
        parseTreeModel.setParseTree(parseTree);
        reloadAction.setEnabled(true);

        // clear for each new file
        getLines2position().clear();
        // starts line counting at 1
        getLines2position().add(0);
        // insert the contents of the file to the text area

        // clean the text area before inserting the lines of the new file
        if (!jTextArea.getText().isEmpty()) {
            jTextArea.replaceRange("", 0, jTextArea.getText().length());
        }

        // move back to the top of the file
        jTextArea.moveCaretPosition(0);
    }

    private class FileSelectionAction extends AbstractAction {
        /**
         *
         */
        private static final long serialVersionUID = -1926935338069418119L;

        public FileSelectionAction() {
            super("Select Java File");
            putValue(Action.MNEMONIC_KEY, KeyEvent.VK_S);
        }

        @Override
        public void actionPerformed(ActionEvent e) {
            final JFileChooser fc = new JFileChooser(lastDirectory);
            final FileFilter filter = new JavaFileFilter();
            fc.setFileFilter(filter);
            final Component parent =
                SwingUtilities.getRoot(ParseTreeInfoPanel.this);
            fc.showDialog(parent, "Open");
            final File file = fc.getSelectedFile();
            openFile(file, parent);

        }
    }

    private class ReloadAction extends AbstractAction {
        /**
         *
         */
        private static final long serialVersionUID = -1021880396046355863L;

        public ReloadAction() {
            super("Reload Java File");
            putValue(Action.MNEMONIC_KEY, KeyEvent.VK_R);
        }

        @Override
        public void actionPerformed(ActionEvent e) {
            final Component parent =
                SwingUtilities.getRoot(ParseTreeInfoPanel.this);
            openFile(currentFile, parent);
        }
    }

    private class FileDropListener implements FileDrop.Listener {
        private final JScrollPane mSp;

        @Override
        public void filesDropped(File... files) {
            if (files != null && files.length > 0) {
                final File file = files[0];
                openFile(file, mSp);
            }
        }

        public FileDropListener(JScrollPane aSp) {
            mSp = aSp;
        }
    }

    public void openFile(File file, final Component parent) {
        if (file != null) {
            try {
                Main.frame.setTitle("Checkstyle : " + file.getName());
                final FileText text = new FileText(file.getAbsoluteFile(),
                                                   getEncoding());
                final DetailAST parseTree = parseFile(text);
                parseTreeModel.setParseTree(parseTree);
                currentFile = file;
                lastDirectory = file.getParentFile();
                reloadAction.setEnabled(true);

                final String[] sourceLines = text.toLinesArray();

                // clear for each new file
                 getLines2position().clear();
                 // starts line counting at 1
                 getLines2position().add(0);
                 // insert the contents of the file to the text area
                 for (String element : sourceLines) {
                   getLines2position().add(jTextArea.getText().length());
                   jTextArea.append(element + "\n");
                 }

                //clean the text area before inserting the lines of the new file
                if (!jTextArea.getText().isEmpty()) {
                    jTextArea.replaceRange("", 0, jTextArea.getText()
                            .length());
                }

                // insert the contents of the file to the text area
                for (final String element : sourceLines) {
                    jTextArea.append(element + "\n");
                }

                // move back to the top of the file
                jTextArea.moveCaretPosition(0);
            }
            catch (final IOException | ANTLRException ex) {
                showErrorDialog(
                        parent,
                        "Could not parse" + file + ": " + ex.getMessage());
            }
        }
    }

    /**
     * Parses a file and returns the parse tree.
     * @param fileName the file to parse
     * @return the root node of the parse tree
     * @throws IOException if the file cannot be opened
     * @throws ANTLRException if the file is not a Java source
     * @deprecated Use {@link #parseFile(FileText)} instead
     */
    @Deprecated
    public static DetailAST parseFile(String fileName)
        throws IOException, ANTLRException {
        return parseFile(new FileText(new File(fileName), getEncoding()));
    }

    /**
     * Parses a file and returns the parse tree.
     * @param text the file to parse
     * @return the root node of the parse tree
     * @throws ANTLRException if the file is not a Java source
     */
    public static DetailAST parseFile(FileText text)
        throws ANTLRException {
        final FileContents contents = new FileContents(text);
        return TreeWalker.parse(contents);
    }

    /**
     * Returns the configured file encoding.
     * This can be set using the {@code file.encoding} system property.
     * It defaults to UTF-8.
     * @return the configured file encoding
     */
    private static String getEncoding() {
        return System.getProperty("file.encoding", "UTF-8");
    }

    /**
     * Create a new ParseTreeInfoPanel instance.
     */
    public ParseTreeInfoPanel() {
        setLayout(new BorderLayout());

        parseTreeModel = new ParseTreeModel(null);
        final JTreeTable treeTable = new JTreeTable(parseTreeModel);
        final JScrollPane sp = new JScrollPane(treeTable);
        this.add(sp, BorderLayout.NORTH);

        final JButton fileSelectionButton =
            new JButton(new FileSelectionAction());

        reloadAction = new ReloadAction();
        reloadAction.setEnabled(false);
        final JButton reloadButton = new JButton(reloadAction);

        jTextArea = createTextArea();
        treeTable.setEditor(jTextArea);
        treeTable.setLinePositionMap(lines2position);

        final JPanel southBorderPanel = new JPanel(new GridLayout(2,1));
        this.add(southBorderPanel, BorderLayout.SOUTH);

        status = createStatusBar();
        southBorderPanel.add(status);

        final JPanel actionButtonPanel = new JPanel(new GridLayout(1,2));
        actionButtonPanel.add(fileSelectionButton);
        actionButtonPanel.add(reloadButton);

        southBorderPanel.add(actionButtonPanel);

        try {
            new FileDrop(sp, new FileDropListener(sp));
        }
        catch (final TooManyListenersException ignored) {
           showErrorDialog(null, "Cannot initialize Drag and Drop support");
        }

    }

    private JTextPane createStatusBar() {
        JTextPane statusBar = new JTextPane();
        SimpleAttributeSet attribs = new SimpleAttributeSet();
        StyleConstants.setAlignment(attribs, StyleConstants.ALIGN_RIGHT);
        statusBar.setParagraphAttributes(attribs, true);
        return statusBar;
    }

    private RSyntaxTextArea createTextArea() {
        final RSyntaxTextArea rSyntaxTextArea = new RSyntaxTextArea(20,15);
        rSyntaxTextArea.setSyntaxEditingStyle(SyntaxConstants.SYNTAX_STYLE_JAVA);
        rSyntaxTextArea.setEditable(false);
        rSyntaxTextArea.setPopupMenu(null);

        rSyntaxTextArea.addFocusListener(new TextAreaFocusListener(rSyntaxTextArea));
        rSyntaxTextArea.addCaretListener(new TextAreaCaretListener());

        RTextScrollPane scrollPane = new RTextScrollPane(rSyntaxTextArea);
        this.add(scrollPane);
        return rSyntaxTextArea;
    }

    private void updateStatus(int lineNumber, int columnNumber) {
        String lineNumberFormat = String.format("%3s", lineNumber);
        String columnNumberFormat = String.format("%2s", columnNumber);
        status.setText("Line: " + lineNumberFormat + " Column: " + columnNumberFormat);
    }

    private static void showErrorDialog(final Component parent, final String msg) {
        final Runnable showError = new FrameShower(parent, msg);
        SwingUtilities.invokeLater(showError);
    }

    public List<Integer> getLines2position() {
      return lines2position;
    }

    /**
     * http://findbugs.sourceforge.net/bugDescriptions.html#SW_SWING_METHODS_INVOKED_IN_SWING_THREAD
     */
    private static class FrameShower implements Runnable {
        /**
         * frame
         */
        final Component parent;

        /**
         * frame
         */
        final String msg;

        /**
         * contstructor
         */
        public FrameShower(Component parent, final String msg) {
            this.parent = parent;
            this.msg = msg;
        }

        /**
         * display a frame
         */
        @Override
        public void run() {
            JOptionPane.showMessageDialog(parent, msg);
        }
    }
<<<<<<< HEAD
}
=======

    private static class TextAreaFocusListener implements FocusListener {
        private final JTextArea textArea;

        public TextAreaFocusListener(JTextArea textArea) {
            this.textArea = textArea;
        }

        @Override
        public void focusGained(FocusEvent e) {
            textArea.getCaret().setVisible(true); // fixing hiding caret after losing focus
        }

        @Override
        public void focusLost(FocusEvent e) {
            // do nothing
        }
    }

    private class TextAreaCaretListener implements CaretListener {
        @Override
        public void caretUpdate(CaretEvent e) {
            JTextArea editArea = (JTextArea) e.getSource();
            int linenum = 1;
            int columnnum = 1;
            try {
                int caretpos = editArea.getCaretPosition();
                linenum = editArea.getLineOfOffset(caretpos);

                columnnum = caretpos - editArea.getLineStartOffset(linenum);

                linenum += 1;
            } catch (BadLocationException ex) {
                // can't happen because location is taken from caret position,
                // added statement to overcome PMD 'Avoid empty catch blocks'
                return;
            }

            updateStatus(linenum, columnnum);
        }
    }
}
>>>>>>> d3a7712a
<|MERGE_RESOLUTION|>--- conflicted
+++ resolved
@@ -356,9 +356,6 @@
             JOptionPane.showMessageDialog(parent, msg);
         }
     }
-<<<<<<< HEAD
-}
-=======
 
     private static class TextAreaFocusListener implements FocusListener {
         private final JTextArea textArea;
@@ -400,5 +397,4 @@
             updateStatus(linenum, columnnum);
         }
     }
-}
->>>>>>> d3a7712a
+}