--- conflicted
+++ resolved
@@ -308,7 +308,6 @@
             //register configured tokens
             final int[] acceptableTokens = check.getAcceptableTokens();
             Arrays.sort(acceptableTokens);
-<<<<<<< HEAD
             for (final String token : checkTokens) {
                 try {
                     final int tokenId = TokenTypes.getTokenId(token);
@@ -316,17 +315,10 @@
                         registerCheck(token, check);
                     }
                     // TODO: else log warning
-=======
-            for (String token : checkTokens) {
-                final int tokenId = TokenTypes.getTokenId(token);
-                if (Arrays.binarySearch(acceptableTokens, tokenId) >= 0) {
-                    registerCheck(token, check);
->>>>>>> 3bcfcac9
                 }
-                else {
-                    throw new CheckstyleException("Token \""
-                        + token + "\" was not found in Acceptable tokens list"
-                                + " in check " + check);
+                catch (final IllegalArgumentException ex) {
+                    throw new CheckstyleException("illegal token \""
+                        + token + "\" in check " + check, ex);
                 }
             }
         }
