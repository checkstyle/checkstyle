--- conflicted
+++ resolved
@@ -121,14 +121,8 @@
         <div class="wrapper"><pre class="prettyprint"><code class="language-java">
 public class Example1 {
   Integer var = 4; // violation, 'Name 'var' must match pattern'
-<<<<<<< HEAD
   int record = 15;
   String yield = &quot;yield&quot;;
-=======
-  int record = 15; // violation, 'Name 'record' must match pattern'
-  String yield = "yield";
-  // violation above, 'Name 'yield' must match pattern'
->>>>>>> 020fbee6
 
   String test$stuff = &quot;test&quot;; // violation, 'must match pattern'
   String when = &quot;today&quot;;
@@ -136,18 +130,12 @@
 
   record R(Record record){}
 
-<<<<<<< HEAD
   String yieldString = &quot;yieldString&quot;;
 
-=======
-  String yieldString = "yieldString";
-  // ok above, word 'yield' is not used as an identifier by itself
->>>>>>> 020fbee6
   record MyRecord(){}
 
   Integer variable = 2;
 
-<<<<<<< HEAD
   int open = 4;
   Object transitive = &quot;transitive&quot;;
 
@@ -155,16 +143,6 @@
 
   Object transitiveObject = &quot;transitiveObject&quot;;
 
-=======
-  int open = 4; // ok, word 'open' can be used as an identifier
-  Object transitive = "transitive";
-  // ok above, word 'transitive' can be used as an identifier
-
-  int openInt = 4;
-  // ok above, word 'openInt' can be used as an identifier
-  Object transitiveObject = "transitiveObject";
-  // ok above, word 'transitiveObject' can be used as an identifier
->>>>>>> 020fbee6
 }
 </code></pre></div>
         <p>
@@ -173,21 +151,12 @@
           Java Language Specification </a>for the full list of JLS keywords):
         </p>
         <p id="Example2-config">Configuration:</p>
-<<<<<<< HEAD
         <source>
 &lt;module name=&quot;Checker&quot;&gt;
   &lt;module name=&quot;TreeWalker&quot;&gt;
     &lt;module name=&quot;IllegalIdentifierName&quot;&gt;
       &lt;property name=&quot;format&quot;
         value=&quot;(?i)^(?!(when|record|yield|var|permits|sealed|open|transitive|_)$|(.*\$)).+$&quot;/&gt;
-=======
-        <div class="wrapper"><pre class="prettyprint"><code class="language-xml">
-&lt;module name="Checker"&gt;
-  &lt;module name="TreeWalker"&gt;
-    &lt;module name="IllegalIdentifierName"&gt;
-      &lt;property name="format"
-        value="(?i)^(?!(record|yield|var|permits|sealed|open|transitive|_)$).+$"/&gt;
->>>>>>> 020fbee6
     &lt;/module&gt;
   &lt;/module&gt;
 &lt;/module&gt;
