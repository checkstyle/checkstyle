--- conflicted
+++ resolved
@@ -54,22 +54,22 @@
           With the default configuration, no files are matched against the
           <code>fileNamePattern</code>, so the filter does not affect the audit:
         </p>
-        <source>
-&lt;module name=&quot;Checker&quot;&gt;
-
-  &lt;module name=&quot;RegexpOnFilename&quot;&gt;
-    &lt;property name=&quot;fileNamePattern&quot; value=&quot;^[A-Z].*&quot;/&gt;
-    &lt;property name=&quot;match&quot; value=&quot;false&quot;/&gt;
-    &lt;message key=&quot;regexp.filename.mismatch&quot;
-      value=&quot;File name must start with an uppercase.&quot;/&gt;
-  &lt;/module&gt;
-
-  &lt;module name=&quot;BeforeExecutionExclusionFileFilter&quot;/&gt;
-
-&lt;/module&gt;
-        </source>
+        <div class="wrapper"><pre class="prettyprint"><code class="language-xml">
+&lt;module name="Checker"&gt;
+
+  &lt;module name="RegexpOnFilename"&gt;
+    &lt;property name="fileNamePattern" value="^[A-Z].*"/&gt;
+    &lt;property name="match" value="false"/&gt;
+    &lt;message key="regexp.filename.mismatch"
+      value="File name must start with an uppercase."/&gt;
+  &lt;/module&gt;
+
+  &lt;module name="BeforeExecutionExclusionFileFilter"/&gt;
+
+&lt;/module&gt;
+</code></pre></div>
         <p id="Example1-code">Example:</p>
-        <source>
+        <div class="wrapper"><pre class="prettyprint"><code class="language-java">
 .../Example1.java
 .../Example2.java
 .../Example3.java
@@ -78,39 +78,28 @@
 .../test/generated_StubBankRemote.java // violation, must start with an uppercase
 .../test/MockPaymentRemote.java
 .../module-info.java // violation, name must start with an uppercase
-        </source>
+</code></pre></div>
         <p id="Example2-config">
           To configure the filter to exclude all 'module-info.java' files:
         </p>
-<<<<<<< HEAD
-        <div class="wrapper"><pre class="prettyprint"><code class="language-xml">
-&lt;module name="Checker"&gt;
+        <div class="wrapper"><pre class="prettyprint"><code class="language-xml">
+&lt;module name="Checker"&gt;
+
+  &lt;module name="RegexpOnFilename"&gt;
+    &lt;property name="fileNamePattern" value="^[A-Z].*"/&gt;
+    &lt;property name="match" value="false"/&gt;
+    &lt;message key="regexp.filename.mismatch"
+      value="File name must start with an uppercase."/&gt;
+  &lt;/module&gt;
+
   &lt;module name="BeforeExecutionExclusionFileFilter"&gt;
     &lt;property name="fileNamePattern" value="module\-info\.java$"/&gt;
-=======
-        <source>
-&lt;module name=&quot;Checker&quot;&gt;
-
-  &lt;module name=&quot;RegexpOnFilename&quot;&gt;
-    &lt;property name=&quot;fileNamePattern&quot; value=&quot;^[A-Z].*&quot;/&gt;
-    &lt;property name=&quot;match&quot; value=&quot;false&quot;/&gt;
-    &lt;message key=&quot;regexp.filename.mismatch&quot;
-      value=&quot;File name must start with an uppercase.&quot;/&gt;
-  &lt;/module&gt;
-
-  &lt;module name=&quot;BeforeExecutionExclusionFileFilter&quot;&gt;
-    &lt;property name=&quot;fileNamePattern&quot; value=&quot;module\-info\.java$&quot;/&gt;
->>>>>>> b8b3c5fc
-  &lt;/module&gt;
-
-&lt;/module&gt;
-<<<<<<< HEAD
-</code></pre></div>
-        <p id="Example2-config">
-=======
-        </source>
+  &lt;/module&gt;
+
+&lt;/module&gt;
+</code></pre></div>
         <p id="Example2-code">Example:</p>
-        <source>
+        <div class="wrapper"><pre class="prettyprint"><code class="language-java">
 .../Example1.java
 .../Example2.java
 .../Example3.java
@@ -119,51 +108,31 @@
 .../test/generated_StubBankRemote.java // violation, must start with an uppercase
 .../test/MockPaymentRemote.java
 .../module-info.java // OK, the file is not audited
-        </source>
+</code></pre></div>
         <p id="Example3-config">
->>>>>>> b8b3c5fc
           To configure the filter to run only on required files for example that ends with &quot;Remote&quot;
           or end with &quot;Client&quot; in names or named as &quot;Remote.java&quot; or &quot;Client.java&quot;
           use <a href="https://www.regular-expressions.info/lookaround.html">negative lookahead</a>:
         </p>
-<<<<<<< HEAD
-        <div class="wrapper"><pre class="prettyprint"><code class="language-xml">
-&lt;module name="Checker"&gt;
+        <div class="wrapper"><pre class="prettyprint"><code class="language-xml">
+&lt;module name="Checker"&gt;
+
+  &lt;module name="RegexpOnFilename"&gt;
+    &lt;property name="fileNamePattern" value="^[A-Z].*"/&gt;
+    &lt;property name="match" value="false"/&gt;
+    &lt;message key="regexp.filename.mismatch"
+      value="File name must start with an uppercase."/&gt;
+  &lt;/module&gt;
+
   &lt;module name="BeforeExecutionExclusionFileFilter"&gt;
     &lt;property name="fileNamePattern"
-      value="^(?!.*(Remote\.java|Client\.java|[\\/]Remote\.java|[\\/]Client\.java)).*$"/&gt;
-=======
-        <source>
-&lt;module name=&quot;Checker&quot;&gt;
-
-  &lt;module name=&quot;RegexpOnFilename&quot;&gt;
-    &lt;property name=&quot;fileNamePattern&quot; value=&quot;^[A-Z].*&quot;/&gt;
-    &lt;property name=&quot;match&quot; value=&quot;false&quot;/&gt;
-    &lt;message key=&quot;regexp.filename.mismatch&quot;
-      value=&quot;File name must start with an uppercase.&quot;/&gt;
-  &lt;/module&gt;
-
-  &lt;module name=&quot;BeforeExecutionExclusionFileFilter&quot;&gt;
-    &lt;property name=&quot;fileNamePattern&quot;
-      value=&quot;^(?!.*([\\/])?(Remote|Client)\.java$).*&quot;/&gt;
->>>>>>> b8b3c5fc
-  &lt;/module&gt;
-
-&lt;/module&gt;
-<<<<<<< HEAD
-</code></pre></div>
-        <p id="Example3-config">
-          To configure the filter to exclude all Test folder files:
-        </p>
-        <div class="wrapper"><pre class="prettyprint"><code class="language-xml">
-&lt;module name="Checker"&gt;
-  &lt;module name="BeforeExecutionExclusionFileFilter"&gt;
-    &lt;property name="fileNamePattern"
-      value=".*[\\/]src[\\/]test[\\/].*$"/&gt;
-=======
-        </source>
+      value="^(?!.*([\\/])?(Remote|Client)\.java$).*"/&gt;
+  &lt;/module&gt;
+
+&lt;/module&gt;
+</code></pre></div>
         <p id="Example3-code">Example:</p>
-        <source>
+        <div class="wrapper"><pre class="prettyprint"><code class="language-java">
 .../Example1.java
 .../Example2.java
 .../Example3.java
@@ -172,34 +141,30 @@
 .../test/generated_StubBankRemote.java // violation, must start with an uppercase
 .../test/MockPaymentRemote.java
 .../module-info.java // OK, the file is not audited
-        </source>
+</code></pre></div>
         <p id="Example4-config">
           To configure the filter to exclude all 'test' folder files and all 'module-info.java'
           files:
         </p>
-        <source>
-&lt;module name=&quot;Checker&quot;&gt;
-
-  &lt;module name=&quot;RegexpOnFilename&quot;&gt;
-    &lt;property name=&quot;fileNamePattern&quot; value=&quot;^[A-Z].*&quot;/&gt;
-    &lt;property name=&quot;match&quot; value=&quot;false&quot;/&gt;
-    &lt;message key=&quot;regexp.filename.mismatch&quot;
-      value=&quot;File name must start with an uppercase.&quot;/&gt;
-  &lt;/module&gt;
-
-  &lt;module name=&quot;BeforeExecutionExclusionFileFilter&quot;&gt;
-    &lt;property name=&quot;fileNamePattern&quot;
-      value=&quot;(.*[\\/]test[\\/].*$)|(module\-info\.java$)&quot;/&gt;
->>>>>>> b8b3c5fc
-  &lt;/module&gt;
-
-&lt;/module&gt;
-<<<<<<< HEAD
-</code></pre></div>
-=======
-        </source>
+        <div class="wrapper"><pre class="prettyprint"><code class="language-xml">
+&lt;module name="Checker"&gt;
+
+  &lt;module name="RegexpOnFilename"&gt;
+    &lt;property name="fileNamePattern" value="^[A-Z].*"/&gt;
+    &lt;property name="match" value="false"/&gt;
+    &lt;message key="regexp.filename.mismatch"
+      value="File name must start with an uppercase."/&gt;
+  &lt;/module&gt;
+
+  &lt;module name="BeforeExecutionExclusionFileFilter"&gt;
+    &lt;property name="fileNamePattern"
+      value="(.*[\\/]test[\\/].*$)|(module\-info\.java$)"/&gt;
+  &lt;/module&gt;
+
+&lt;/module&gt;
+</code></pre></div>
         <p id="Example4-code">Example:</p>
-        <source>
+        <div class="wrapper"><pre class="prettyprint"><code class="language-java">
 .../Example1.java
 .../Example2.java
 .../Example3.java
@@ -208,8 +173,7 @@
 .../test/generated_StubBankRemote.java // OK, 'test' folder is not audited
 .../test/MockPaymentRemote.java
 .../module-info.java // OK, the file is not audited
-        </source>
->>>>>>> b8b3c5fc
+</code></pre></div>
       </subsection>
       <subsection name="Example of Usage" id="Example_of_Usage">
         <ul>
