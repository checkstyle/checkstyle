--- conflicted
+++ resolved
@@ -143,11 +143,7 @@
 .prettyprint {
   padding: 0.5em !important;
   overflow: auto;
-<<<<<<< HEAD
-=======
-  white-space: nowrap;
   margin-left: 0 !important;
->>>>>>> 020fbee6
 }
 
 .prettyprint code {
