<?xml version="1.0" encoding="UTF-8"?>

<document xmlns="http://maven.apache.org/XDOC/2.0"
  xmlns:xsi="http://www.w3.org/2001/XMLSchema-instance"
  xsi:schemaLocation="http://maven.apache.org/XDOC/2.0 https://maven.apache.org/xsd/xdoc-2.0.xsd">

  <head>
    <title>Checkstyle ${projectVersion}</title>
  </head>

  <body>

    <section name="Overview">
      <p>
        Checkstyle is a development tool to help programmers write Java code
        that adheres to a coding standard. It automates the process of
        checking Java code to spare humans of this boring (but important)
        task. This makes it ideal for projects that want to enforce a coding
        standard.
      </p>

      <p>
        Checkstyle is highly configurable and can be made to support almost
        any coding standard. An example configuration files are supplied
        supporting the
        <a href="https://checkstyle.org/styleguides/sun-code-conventions-19990420/CodeConvTOC.doc.html">
          Sun Code Conventions</a>,
        <a href="styleguides/google-java-style-20180523/javaguide.html">
          Google Java Style</a>.
      </p>

      <p>
        A good example of a report that can be produced using Checkstyle and
        <a href="https://maven.apache.org/">Maven</a> can be <a
        href="https://maven.apache.org/plugins/maven-checkstyle-plugin/checkstyle.html">seen here</a>
          .
      </p>
    </section>

    <section name="Features">
      <p>
        Checkstyle can check many aspects of your source code.
        It can find class design problems, method design problems.
        It also has the ability to check code layout and formatting issues.
      </p>

      <p>
        For a detailed list of available checks, please refer to the <a
        href="checks.html">Checks</a> page.
      </p>
    </section>

    <section name="Download">
      <p>
        The latest release of Checkstyle can be downloaded from <a
        href="https://github.com/checkstyle/checkstyle/releases/">the
        GitHub releases page</a>, or
        <a href="http://search.maven.org/#search|gav|1|g%3A%22com.puppycrawl.tools%22%20AND%20a%3A%22checkstyle%22">
            Maven central</a>.
      </p>

      <p>
        If you want to live on the bleeding edge, you can <a
        href="https://github.com/checkstyle/checkstyle">check out</a>
        the current development code from GitHub and compile
        yourself. Or use <a href="https://jitpack.io/">jitpack.io</a> to build
        and get artifacts you need (you can even build your forked repo).
      </p>

    </section>

    <section name="Previous Version Documentation">
      <p>
        Current site contains documentation only for the latest, released version.
<<<<<<< HEAD
        We only support this latest version.
         We highly recommend reading the latest documentation first.
=======
        We only support this latest version. We highly recommend reading the latest documentation first.
>>>>>>> 76088820
        <br/>
        However, you might need documentation for previous releases because you are still using
        an older version and the latest version describes some features that do not work for you.
        <br/>
        You can find documentation for most old versions using a URL format like
        https://checkstyle.sourceforge.io/version/X.X where "X.X" is the version number.<br/>
        Example:
        <a href="https://checkstyle.sourceforge.io/version/6.18/">
          https://checkstyle.sourceforge.io/version/6.18
        </a>
        for version 6.18.
      </p>
    </section>

    <section name="Development Cycle">
      <b>Release:</b><br/>
      <ul>
        <li>happens at the end of each month if functional changes exist in the
          <a href="https://github.com/checkstyle/checkstyle/commits/master">
          master branch of our repo</a>
        </li>
        <li>can happen by request by any user who is impacted,
          but it is not always guaranteed.</li>
      </ul>

      <p>
        Checkstyle is following own view of
          Hybrid Romantic and Semantic Versioning: This is in the form of
          "<b>First</b>.<b>Second</b>.<b>Third</b>"
      </p>
      <p>
        <b>First</b> digit is representing Romantic version.
           When it is the only number increasing, the maintainers marked it as
           a noticeably large breaking compatibility
           or major conceptual change occurred from their perspective.<br/>
        <b>Second</b> digit is Semantic version which is a combination of major and minor.
           When it is the only number increasing, it means that
           either some breaking compatibility happened
           or new features/modules were introduced.<br/>
        <b>Third</b> digit is Semantic version which is the patch version.
           When it is the only number increasing, it means that only defects are fixed.
      </p>
      <p>
        Checkstyle is not using <a href="https://semver.org/">Semantic Versioning</a>
        due to reason that is explained at
        <a href="https://github.com/checkstyle/checkstyle/issues/3709">issue #3709</a>.
      </p>
    </section>

    <section name="JRE and JDK">
      <p>
        Runtime of Checkstyle is limited only by minimal version or JRE.
      </p>
      <div class="wrapper">
        <table>
          <tr>
            <th>Checkstyle version</th>
            <th>JRE version</th>
          </tr>
          <tr>
            <td>
              10.x
            </td>
            <td>
              11 and above
            </td>
          </tr>
          <tr>
            <td>
              7.x, 8.x, 9.x
            </td>
            <td>
              8 and above
            </td>
          </tr>
          <tr>
            <td>
              6.x
            </td>
            <td>
              6 and above
            </td>
          </tr>
          <tr>
            <td>
              5.x
            </td>
            <td>
              5 and above
            </td>
          </tr>
        </table>
      </div>
      <p>
        Checkstyle currently is confirmed to be build by all JDKs from 11 through 17.
        Most recent JDKs may be supported. Please
        <a href="https://checkstyle.org/report_issue.html">report an issue</a>
        if there is any problems with most recent JDKs.
      </p>
    </section>

    <section name="Backport">
      <p>
        Since Checkstyle 7, some users have been unable to continue upgrading to newer versions
        of the utility because of the new JDK compile requirements. The development team doesn't
        have the resources to keep updating the utility for older JDKs for those that can't
        work with the latest version.
      </p>
      <p>
        However, some members of the community have created an unofficial backport of the latest
        Checkstyle releases to be run with older JDKs. It is not always an easy process and provided
        at the same release time as Checkstyle, but it tries to maintain a functional equivalent
        alternative.
      </p>
      <div class="wrapper">
        <table>
          <tr>
            <th>Backport version</th>
            <th>Min. JRE version</th>
            <th>Link</th>
          </tr>
          <tr>
            <td>
              10.0+
            </td>
            <td>
              8
            </td>
            <td>
              <a href="https://github.com/rnveach/checkstyle-backport-jre8">github site</a>
            </td>
          </tr>
          <tr>
            <td>
              7.0 - 8.45
            </td>
            <td>
              6
            </td>
            <td>
              <a href="https://github.com/rnveach/checkstyle-backport-jre6">github site</a>
            </td>
          </tr>
        </table>
      </div>
    </section>

    <section name="Limitations">
      <p>
        Checkstyle is a single file static analysis tool, for more details please read
        the full list of <a href="writingchecks.html#Limitations">limitations</a>.
      </p>
    </section>

    <section name="Additional Checks">
      <p>
        There are other projects that provide additional checks
      </p>
      <div class="wrapper">
        <table>
          <tr>
            <th>Project name</th>
            <th>Link</th>
            <th>Remarks</th>
          </tr>
          <tr>
            <td>
              <a href="https://checkstyle-addons.thomasjensen.com/">Checkstyle addons</a>
            </td>
            <td>
              <a href="https://github.com/checkstyle-addons/checkstyle-addons/releases/latest">
                checkstyle-addons
              </a>
            </td>
            <td/>
          </tr>
          <tr>
            <td>
              <a href="https://sevntu-checkstyle.github.io/sevntu.checkstyle/">SevNTU checkstyle</a>
            </td>
            <td>
              <a href="https://github.com/sevntu-checkstyle/sevntu.checkstyle/releases">
                sevntu-checkstyle
              </a>
            </td>
            <td/>
          </tr>
        </table>
      </div>
    </section>

    <section name="Related Tools">
      <p>
        Checkstyle is most useful if you integrate it into your build process or
        your development environment. The distribution includes:
      </p>

      <ul>
        <li>An <a href="anttask.html">Ant task</a>.</li>
        <li>A <a href="cmdline.html">command line</a> interface (CLI).</li>
      </ul>

      <p>
        Additionally plug-ins are written by third-parties. Some of them are
        still based on the Checkstyle 2.4 release, although there have been
        many improvements since then. The known plug-ins are:
      </p>

      <subsection name="Active Tools" id="Related_Tools_Active_Tools">
        <div class="wrapper">
          <table>
            <tr>
              <th>IDE / Build tool</th>
              <th>Main/Initial Author</th>
              <th>Available from</th>
              <th>Remarks</th>
            </tr>
            <tr>
              <td>
                <a href="https://www.codacy.com/">Codacy</a>
              </td>
              <td>João Machado</td>
              <td>
                <a href="https://github.com/codacy/codacy-checkstyle/">
                  codacy-checkstyle
                </a>
              </td>
              <td>
                  Provides analysis per commit and per pull request. Supports CheckStyle
                  config files.
              </td>
            </tr>
            <tr>
              <td><a href="https://www.eclipse.org/">Eclipse/RAD/RDz</a></td>
              <td>Christian Wulf</td>
              <td>
                <a href="https://github.com/ChristianWulf/qa-eclipse-plugin">
                  Lightweight Eclipse Plugin for Quality Assurance Tools
                </a>
              </td>
              <td>Alternative to the Eclipse-CS plugin.
                 Allows to use custom checks directly without providing
                 an Eclipse Fragment plugin for that purpose.
              </td>
            </tr>
            <tr>
              <td><a href="https://www.eclipse.org/">Eclipse/RAD/RDz</a></td>
              <td>David Schneider</td>
              <td>
                <a href="https://checkstyle.org/eclipse-cs/#!/">Eclipse-CS Home Page</a>
              </td>
              <td>
                In 2007 was awarded
                <a href="https://www.eclipse.org/org/press-release/20070306eclipsecommunityawards.php">
                  Best Open Source Eclipse-based Developer tool
                </a>.
              </td>
            </tr>
            <tr>
              <td><a href="https://gradle.org">Gradle</a></td>
              <td>Hans Dockter (initial author)</td>
              <td>Checkstyle supported out of the box</td>
              <td>
                <a href="https://docs.gradle.org/current/userguide/checkstyle_plugin.html">
                  Gradle Checkstyle docs
                </a>
              </td>
            </tr>
            <tr>
              <td><a href="https://www.jetbrains.com/idea/">IntelliJ IDEA</a></td>
              <td>James Shiell</td>
              <td>
                <a href="https://github.com/jshiell/checkstyle-idea">
                  Checkstyle-idea Project Page
                </a>
              </td>
              <td>Provides real-time and on-demand scanning.</td>
            </tr>
            <tr>
              <td><a href="https://www.jgrasp.org/">jGRASP</a></td>
              <td>Larry Barowski</td>
              <td><a href="https://www.jgrasp.org/">jGRASP Home Page</a></td>
              <td/>
            </tr>
            <tr>
              <td><a href="https://www.eclipse.org/">Eclipse/RAD/RDz</a></td>
              <td>Roman Ivanov</td>
              <td>
                <a href="https://github.com/sevntu-checkstyle">Project Page</a>
              </td>
              <td>
                Extension for Eclipse-CS plugin and also an incubator for
                Checkstyle checks that are not present in main stream of
                Checkstyle. See the
                <a href="https://github.com/sevntu-checkstyle/sevntu.checkstyle/wiki">Wiki</a>
                and
                <a href="http://sevntu-checkstyle.github.io/sevntu.checkstyle/">Blog</a>
                .
              </td>
            </tr>
            <tr>
              <td><a href="https://www.eclipse.org/">Eclipse/RAD/RDz</a></td>
              <td>Jan Burkhardt</td>
              <td>
                <a href="https://github.com/bjrke/JSR305CheckstylePlugin">Project Page</a>
              </td>
              <td>
                Extension for Eclipse-CS plugin which ensures nullness annotations on
                methods and constructors (JSR305).
              </td>
            </tr>
            <tr>
              <td><a href="https://bitbucket.org/atlassian/bamboo-checkstyle-plugin">
                Bamboo Checkstyle plug-in</a></td>
              <td>Atlassian (formerly by Ross Rowe and Stephan Paulicke)</td>
              <td><a href="https://bitbucket.org/atlassian/bamboo-checkstyle-plugin">
                Bamboo Checkstyle plug-in Home Page</a></td>
              <td>An add-on that will parse and record CheckStyle reports and report your
                style violations over time.</td>
            </tr>
            <tr>
              <td>
                <a href="https://codeclimate.com/">Code Climate</a>
              </td>
              <td>Sivakumar Kailasam</td>
              <td>
                <a href="https://github.com/sivakumar-kailasam/codeclimate-checkstyle">
                  codeclimate-checkstyle
                </a>
              </td>
              <td/>
            </tr>
            <tr>
              <td>
                <a href="https://stickler-ci.com/">Stickler CI</a>
              </td>
              <td>Mark Story</td>
              <td>
                <a href="https://stickler-ci.com/docs#java">
                  Built in
                </a>
              </td>
              <td>
                Provides analysis per pull request as GitHub
                <a href="https://docs.github.com/en/rest/checks">
                  Check Run</a>
                annotations. Supports CheckStyle config files.
              </td>
            </tr>
            <tr>
              <td>
                <a href="https://github.com/nikitasavinov/checkstyle-action#checkstyle-github-action">
                Checkstyle GitHub Actions</a>
              </td>
              <td>Nikita Savinov</td>
              <td><a href="https://github.com/marketplace/actions/run-java-checkstyle">
              Github-action Marketplace</a></td>
              <td>It runs checkstyle on your Pull Requests using
                <a href="https://github.com/features/actions">github-actions</a> and
                <a href="https://github.com/reviewdog/reviewdog">reviewdog</a>
              </td>
            </tr>
            <tr>
              <td><a href="https://wiki.jenkins.io/display/JENKINS/Checkstyle+Plugin">Jenkins
              Checkstyle plug-in</a></td>
              <td/>
              <td><a href="https://wiki.jenkins.io/display/JENKINS/Checkstyle+Plugin">Jenkins
              Checkstyle plug-in Home Page</a></td>
              <td>This plug-in is supported by the Static Analysis Collector plug-in that
              collects different analysis results and shows the results in aggregated trend
              graphs.</td>
            </tr>
            <tr>
              <td><a href="https://maven.apache.org/">Maven</a></td>
              <td>Vincent Massol</td>
              <td>Checkstyle supported out of the box</td>
              <td><a href="https://maven.apache.org/plugins/maven-checkstyle-plugin/checkstyle.html">
                  example report</a></td>
            </tr>
            <tr>
              <td><a href="http://tide.olympe.in/">tIDE</a></td>
              <td/>
              <td>Built in</td>
              <td/>
            </tr>
            <tr>
              <td><a href="https://netbeans.apache.org/">NetBeans</a></td>
              <td>Petr Hejl</td>
              <td>
                <a href="https://www.sickboy.cz/checkstyle/">Checkstyle Beans</a>
              </td>
              <td>
                  Problems with source code are displayed as annotations of
                  the source
              </td>
            </tr>
            <tr>
              <td><a href="https://netbeans.apache.org/">NetBeans</a></td>
              <td/>
              <td>
                <a href="http://sqe-team.github.io">Software Quality Environment (SQE)</a>
              </td>
              <td/>
            </tr>
            <tr>
              <td><a href="https://www.sonarsource.com/products/sonarqube/">SonarQube</a></td>
              <td>Freddy Mallet (initial author)</td>
              <td><a href="https://github.com/checkstyle/sonar-checkstyle">
                  Checkstyle SonarQube repository</a></td>
              <td><a href="https://sonarcloud.io/projects">Demo site of SonarQube</a></td>
            </tr>
            <tr>
              <td><a href="http://www.jedit.org/">jEdit</a></td>
              <td>Todd Papaioannou</td>
              <td><a href="http://plugins.jedit.org/plugins/?CheckStylePlugin">
                  JEdit CheckStylePlugin</a></td>
              <td/>
            </tr>
            <tr>
              <td><a href="https://www.jetbrains.com/idea/">IntelliJ IDEA</a></td>
              <td>Jakub Slawinski</td>
              <td>
                <a href="https://plugins.jetbrains.com/plugin/4594-qaplug">QAPlug</a>
              </td>
              <td>Provides quality assurance features.</td>
            </tr>
            <tr>
              <td><a href="https://www.jarchitect.com">JArchitect</a></td>
              <td/>
              <td><a href="https://www.jarchitect.com">JArchitect Home Page</a></td>
              <td>Imports XML result files from CheckStyle.</td>
            </tr>
            <tr>
              <td><a href="https://www.scala-sbt.org/">SBT</a></td>
              <td>Andrew Johnson</td>
              <td><a href="https://github.com/etsy/sbt-checkstyle-plugin">
                  sbt-checkstyle-plugin Project Page</a></td>
              <td>SBT plugin for running Checkstyle on Java source files in an SBT
                project</td>
            </tr>
            <tr>
              <td><a href="https://github.com/nidi3/code-assert">code-assert</a></td>
              <td>Stefan Niederhauser</td>
              <td><a href="https://github.com/nidi3/code-assert#checkstyle-checks">
                  code-assert</a></td>
              <td>Assert that the java code of a project satisfies certain checks. Launch
                  checkstyle validation from UTs</td>
            </tr>
            <tr>
              <td><a href="http://jdee.sourceforge.net/">Emacs JDE</a></td>
              <td>Markus Mohnen</td>
              <td>Part of the standard JDEE distribution -
                <a href="https://github.com/jdee-emacs/jdee"/>
              </td>
              <td><a href="https://github.com/jdee-emacs/jdee/blob/master/jdee-checkstyle.el">
                  configuration could be seen at jdee-checkstyle.el</a></td>
            </tr>
            <tr>
              <td><a href="https://code.visualstudio.com/">Visual Studio Code</a></td>
              <td>Sheng Chen</td>
              <td><a href="https://marketplace.visualstudio.com/items?itemName=shengchen.vscode-checkstyle">
                  vscode-checkstyle</a></td>
              <td>Checkstyle for Microsoft Visual Studio Code</td>
            </tr>
            <tr>
              <td>
                <a href="https://github.com/nvuillam/mega-linter">Mega-Linter</a>
              </td>
              <td>Nicolas Vuillamy</td>
              <td>Checkstyle supported out of the box</td>
              <td>Automatically detect 35 languages, 11 formats, 15 tooling formats and copy-pastes
                  in your repository sources, and apply their related linters. Available as GitHub
                  Action, other CI tools and locally</td>
            </tr>
          </table>
        </div>
      </subsection>

      <subsection name="Inactive / Old Tools" id="Related_Tools_Inactive_Old_Tools">
        <div class="wrapper">
          <table>
            <tr>
              <th>IDE / Build tool</th>
              <th>Main/Initial Author</th>
              <th>Available from</th>
              <th>Remarks</th>
            </tr>
            <tr>
              <td><a href="https://qalab.sourceforge.net">QALab</a></td>
              <td>Benoit Xhenseval</td>
              <td><a href="https://qalab.sourceforge.net">QALab Home Page</a></td>
              <td>Supports tracking Checkstyle statistics over time.</td>
            </tr>
            <tr>
              <td><a href="https://www.vim.org/">Vim editor</a></td>
              <td>Xandy Johnson</td>
              <td><a href="https://www.vim.org/scripts/script.php?script_id=448">
                  Plugin Homepage</a></td>
              <td>Vim file-type plug-in</td>
            </tr>
          </table>
        </div>
      </subsection>

      <p>
        If you have written a plugin for other IDEs, please let us know, so we
        can provide a link here.
      </p>

    </section>

  </body>
</document><|MERGE_RESOLUTION|>--- conflicted
+++ resolved
@@ -46,6 +46,7 @@
 
       <p>
         For a detailed list of available checks, please refer to the <a
+        For a detailed list of available checks, please refer to the <a
         href="checks.html">Checks</a> page.
       </p>
     </section>
@@ -72,12 +73,7 @@
     <section name="Previous Version Documentation">
       <p>
         Current site contains documentation only for the latest, released version.
-<<<<<<< HEAD
-        We only support this latest version.
-         We highly recommend reading the latest documentation first.
-=======
         We only support this latest version. We highly recommend reading the latest documentation first.
->>>>>>> 76088820
         <br/>
         However, you might need documentation for previous releases because you are still using
         an older version and the latest version describes some features that do not work for you.
