--- conflicted
+++ resolved
@@ -3596,8 +3596,11 @@
         </source>
         <p>
             To configure the check to validate <code>@param</code> tags:
-        </p>
-        <source>
+            To configure the check to validate <code>@param</code> tags:
+        </p>
+        <source>
+&lt;module name="NonEmptyAtclauseDescription"&gt;
+  &lt;property name="javadocTokens" value="PARAM_LITERAL"/&gt;
 &lt;module name="NonEmptyAtclauseDescription"&gt;
   &lt;property name="javadocTokens" value="PARAM_LITERAL"/&gt;
 &lt;/module&gt;
@@ -3610,123 +3613,13 @@
 {
   // Voilation 4 lines below on param tag.
   /**
-<<<<<<< HEAD
   * Some summary.
-=======
-  * Violation for param "b".
->>>>>>> 8f81f8ae
   * <code>@param</code> a Some javadoc // OK
   * <code>@param</code> b
-
+  * <code>@deprecated</code>
+  * <code>@throws</code> Exception
   */
-  public int method(String a, int b)
-  {
-    return 1;
-  }
-}
-        </source>
-        <p>
-            To configure the check to validate <code>@return</code> tags:
-        </p>
-        <source>
-&lt;module name="NonEmptyAtclauseDescription"&gt;
-  &lt;property name="javadocTokens" value="RETURN_LITERAL"/&gt;
-&lt;/module&gt;
-        </source>
-        <p>
-        Example:
-        </p>
-        <source>
-class Test
-{
-  /**
-  * Violation for return tag.
-  * <code>@param</code> a Some javadoc
-  * <code>@return</code>
-
-  */
-  public int method(String a)
-  {
-    return 1;
-  }
-}
-        </source>
-
-        <p>
-              To configure the check to validate <code>@throws</code> tags:
-        </p>
-        <source>
-&lt;module name="NonEmptyAtclauseDescription"&gt;
-  &lt;property name="javadocTokens" value="THROWS_LITERAL"/&gt;
-&lt;/module&gt;
-        </source>
-        <p>
-              Example:
-        </p>
-        <source>
-class Test
-{
-  /**
-  * Violation for throws tag.
-  * <code>@param</code> a Some javadoc
-  * <code>@throws</code> Exception
-
-  */
-  public int method(String a) throws Exception
-  {
-    return 1;
-  }
-}
-        </source>
-
-        <p>
-              To configure the check to validate <code>@deprecated</code> tags:
-        </p>
-        <source>
-&lt;module name="NonEmptyAtclauseDescription"&gt;
-  &lt;property name="javadocTokens" value="DEPRECATED_LITERAL"/&gt;
-&lt;/module&gt;
-        </source>
-        <p>
-              Example:
-        </p>
-        <source>
-class Test
-{
-  /**
-  * Violation for deprecated tag.
-  * <code>@param</code> a Some javadoc
-  * <code>@deprecated</code>
-
-  */
-  public int method(String a)
-  {
-    return 1;
-  }
-}
-        </source>
-
-        <p>
-              To configure the check to validate <code>@exception</code> tags:
-        </p>
-        <source>
-&lt;module name="NonEmptyAtclauseDescription"&gt;
-  &lt;property name="javadocTokens" value="EXCEPTION_LITERAL"/&gt;
-&lt;/module&gt;
-        </source>
-        <p>
-              Example:
-        </p>
-        <source>
-class Test
-{
-  /**
-  * Violation for exception tag.
-  * <code>@param</code> a Some javadoc
-  * <code>@exception</code> Exception
-
-  */
-  public int method(String a) throws Exception
+  public int method(String a, int b) throws Exception
   {
     return 1;
   }
