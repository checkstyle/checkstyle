<?xml version="1.0" encoding="UTF-8"?>

<document xmlns="http://maven.apache.org/XDOC/2.0"
  xmlns:xsi="http://www.w3.org/2001/XMLSchema-instance"
  xsi:schemaLocation="http://maven.apache.org/XDOC/2.0 https://maven.apache.org/xsd/xdoc-2.0.xsd">

  <head>
    <title>Miscellaneous</title>
  </head>

  <body>
    <section name="Content">
      <macro name="toc">
        <param name="fromDepth" value="1"/>
        <param name="toDepth" value="1"/>
      </macro>
    </section>

    <section name="ArrayTypeStyle">
      <p>Since Checkstyle 3.1</p>
      <subsection name="Description" id="ArrayTypeStyle_Description">
        <p>
          Checks the style of array type definitions. Some like Java style:
          <code>public static void main(String[] args)</code> and some like
          C style: <code>public static void main(String args[])</code>.
        </p>
        <p>
          By default, the Check enforces Java style.
        </p>
        <p>
          This check strictly enforces only Java style for method return types
          regardless of the value for 'javaStyle'. For example, <code>byte[] getData()</code>.
          This is because C doesn't compile methods with array declarations on the name.
        </p>
      </subsection>

      <subsection name="Properties" id="ArrayTypeStyle_Properties">
        <div class="wrapper">
          <table>
            <tr>
              <th>name</th>
              <th>description</th>
              <th>type</th>
              <th>default value</th>
              <th>since</th>
            </tr>
            <tr>
              <td>javaStyle</td>
              <td>
                Control whether to enforce Java style (true) or C style (false).
              </td>
              <td><a href="property_types.html#boolean">boolean</a></td>
              <td><code>true</code></td>
              <td>3.1</td>
            </tr>
          </table>
        </div>
      </subsection>

      <subsection name="Examples" id="ArrayTypeStyle_Examples">
        <p>
          To configure the check to enforce Java style:
        </p>
        <source>
&lt;module name=&quot;ArrayTypeStyle&quot;/&gt;
        </source>
        <p>
          Example:
        </p>
        <source>
public class MyClass {
  int[] nums; // OK
  String strings[]; // violation

  char[] toCharArray() { // OK
    return null;
  }

  byte getData()[] { // violation
    return null;
  }
}
        </source>
        <p>
          To configure the check to enforce C style:
        </p>
        <source>
&lt;module name=&quot;ArrayTypeStyle&quot;&gt;
  &lt;property name=&quot;javaStyle&quot; value=&quot;false&quot;/&gt;
&lt;/module&gt;
        </source>
        <p>
          Example:
        </p>
        <source>
public class MyClass {
  int[] nums; // violation
  String strings[]; // OK

  char[] toCharArray() { // OK
    return null;
  }

  byte getData()[] { // violation
    return null;
  }
}
        </source>
      </subsection>

      <subsection name="Example of Usage" id="ArrayTypeStyle_Example_of_Usage">
        <ul>
          <li>
            <a href="https://github.com/search?q=path%3Asrc%2Fmain%2Fresources+filename%3Agoogle_checks.xml+repo%3Acheckstyle%2Fcheckstyle+ArrayTypeStyle">
            Google Style</a>
          </li>
          <li>
            <a href="https://github.com/search?q=path%3Asrc%2Fmain%2Fresources+filename%3Asun_checks.xml+repo%3Acheckstyle%2Fcheckstyle+ArrayTypeStyle">
            Sun Style</a>
          </li>
          <li>
            <a href="https://github.com/search?q=path%3Aconfig+filename%3Acheckstyle-checks.xml+repo%3Acheckstyle%2Fcheckstyle+ArrayTypeStyle">
            Checkstyle Style</a>
          </li>
        </ul>
      </subsection>

      <subsection name="Violation Messages" id="ArrayTypeStyle_Violation_Messages">
        <ul>
          <li>
            <a href="https://github.com/search?q=path%3Asrc%2Fmain%2Fresources%2Fcom%2Fpuppycrawl%2Ftools%2Fcheckstyle%2Fchecks+filename%3Amessages*.properties+repo%3Acheckstyle%2Fcheckstyle+%22array.type.style%22">
            array.type.style</a>
          </li>
        </ul>
        <p>
          All messages can be customized if the default message doesn't suit you.
          Please <a href="config.html#Custom_messages">see the documentation</a> to learn how to.
        </p>
      </subsection>

      <subsection name="Package" id="ArrayTypeStyle_Package">
        <p>
          com.puppycrawl.tools.checkstyle.checks
        </p>
      </subsection>

      <subsection name="Parent Module" id="ArrayTypeStyle_Parent_Module">
        <p>
          <a href="config.html#TreeWalker">TreeWalker</a>
        </p>
      </subsection>
    </section>

    <section name="AvoidEscapedUnicodeCharacters">
      <p>Since Checkstyle 5.8</p>
      <subsection name="Description" id="AvoidEscapedUnicodeCharacters_Description">
        <p>
          Restricts using
          <a href = "https://docs.oracle.com/javase/specs/jls/se11/html/jls-3.html#jls-3.3">
          Unicode escapes</a> (such as \u221e).
          It is possible to allow using escapes for
          <a href="https://en.wiktionary.org/wiki/Appendix:Control_characters">
              non-printable, control characters</a>.
          Also, this check can be configured to allow using escapes
          if trail comment is present. By the option it is possible to
          allow using escapes if literal contains only them.
        </p>
      </subsection>

      <subsection name="Properties" id="AvoidEscapedUnicodeCharacters_Properties">
        <div class="wrapper">
          <table>
            <tr>
              <th>name</th>
              <th>description</th>
              <th>type</th>
              <th>default value</th>
              <th>since</th>
            </tr>
            <tr>
              <td>allowEscapesForControlCharacters</td>
              <td>Allow use escapes for non-printable, control characters.</td>
              <td><a href="property_types.html#boolean">boolean</a></td>
              <td><code>false</code></td>
              <td>5.8</td>
            </tr>
            <tr>
              <td>allowByTailComment</td>
              <td>Allow use escapes if trail comment is present.</td>
              <td><a href="property_types.html#boolean">boolean</a></td>
              <td><code>false</code></td>
              <td>5.8</td>
            </tr>
            <tr>
              <td>allowIfAllCharactersEscaped</td>
              <td>Allow if all characters in literal are escaped.</td>
              <td><a href="property_types.html#boolean">boolean</a></td>
              <td><code>false</code></td>
              <td>5.8</td>
            </tr>
            <tr>
              <td>allowNonPrintableEscapes</td>
              <td>Allow use escapes for non-printable, whitespace characters.</td>
              <td><a href="property_types.html#boolean">boolean</a></td>
              <td><code>false</code></td>
              <td>5.8</td>
            </tr>
          </table>
        </div>
      </subsection>

      <subsection name="Examples" id="AvoidEscapedUnicodeCharacters_Examples">
        <p>
            To configure the check:
        </p>
        <source>
&lt;module name=&quot;AvoidEscapedUnicodeCharacters&quot;/&gt;
        </source>
        <p>
          Examples of using Unicode:
        </p>
        <source>
String unitAbbrev = "μs";     // OK, perfectly clear even without a comment.
String unitAbbrev = "&#92;u03bcs";// violation, the reader has no idea what this is.
return '&#92;ufeff' + content;    // OK, an example of non-printable,
                              // control characters (byte order mark).
        </source>
        <p>
          An example of how to configure the check to allow using escapes
          for non-printable, control characters:
        </p>
        <source>
&lt;module name="AvoidEscapedUnicodeCharacters"&gt;
  &lt;property name="allowEscapesForControlCharacters" value="true"/&gt;
&lt;/module&gt;
        </source>
        <p>
          Example of using escapes for non-printable, control characters:
        </p>
        <source>
String unitAbbrev = "μs";      // OK, a normal String
String unitAbbrev = "&#92;u03bcs"; // violation, "&#92;u03bcs" is a printable character.
return '&#92;ufeff' + content;     // OK, non-printable control character.
        </source>
        <p>
          An example of how to configure the check to allow using escapes
          if trail comment is present:
        </p>
        <source>
&lt;module name="AvoidEscapedUnicodeCharacters"&gt;
  &lt;property name="allowByTailComment" value="true"/&gt;
&lt;/module&gt;
        </source>
        <p>
          Example of using escapes if trail comment is present:
        </p>
        <source>
String unitAbbrev = "μs";      // OK, a normal String
String unitAbbrev = "&#92;u03bcs"; // OK, Greek letter mu, "s"
return '&#92;ufeff' + content;
// -----^--------------------- violation, comment is not used within same line.
        </source>
        <p>
          An example of how to configure the check to allow if
          all characters in literal are escaped.
        </p>
        <source>
&lt;module name="AvoidEscapedUnicodeCharacters"&gt;
  &lt;property name="allowIfAllCharactersEscaped" value="true"/&gt;
&lt;/module&gt;
        </source>
        <p>Example of using escapes if all characters in literal are escaped:</p>
        <source>
String unitAbbrev = "μs";      // OK, a normal String
String unitAbbrev = "&#92;u03bcs"; // violation, not all characters are escaped ('s').
String unitAbbrev = "&#92;u03bc&#92;u03bc&#92;u03bc"; // OK
String unitAbbrev = "&#92;u03bc&#92;u03bcs";// violation, not all characters are escaped ('s').
return '&#92;ufeff' + content;          // OK, all control characters are escaped
        </source>
        <p>
          An example of how to configure the check to allow using escapes
          for non-printable whitespace characters:
        </p>
        <source>
&lt;module name="AvoidEscapedUnicodeCharacters"&gt;
  &lt;property name="allowNonPrintableEscapes" value="true"/&gt;
&lt;/module&gt;
        </source>
        <p>Example of using escapes for non-printable whitespace characters:</p>
        <source>
String unitAbbrev = "μs";       // OK, a normal String
String unitAbbrev1 = "&#92;u03bcs"; // violation, printable escape character.
String unitAbbrev2 = "&#92;u03bc&#92;u03bc&#92;u03bc"; // violation, printable escape character.
String unitAbbrev3 = "&#92;u03bc&#92;u03bcs";// violation, printable escape character.
return '&#92;ufeff' + content;           // OK, non-printable escape character.
        </source>
      </subsection>

      <subsection name="Example of Usage" id="AvoidEscapedUnicodeCharacters_Example_of_Usage">
        <ul>
          <li>
            <a href="https://github.com/search?q=path%3Asrc%2Fmain%2Fresources+filename%3Agoogle_checks.xml+repo%3Acheckstyle%2Fcheckstyle+AvoidEscapedUnicodeCharacters">
            Google Style</a>
          </li>
          <li>
            <a href="https://github.com/search?q=path%3Aconfig+filename%3Acheckstyle-checks.xml+repo%3Acheckstyle%2Fcheckstyle+AvoidEscapedUnicodeCharacters">
            Checkstyle Style</a>
          </li>
        </ul>
      </subsection>

      <subsection name="Violation Messages" id="AvoidEscapedUnicodeCharacters_Violation_Messages">
        <ul>
          <li>
            <a href="https://github.com/search?q=path%3Asrc%2Fmain%2Fresources%2Fcom%2Fpuppycrawl%2Ftools%2Fcheckstyle%2Fchecks+filename%3Amessages*.properties+repo%3Acheckstyle%2Fcheckstyle+%22forbid.escaped.unicode.char%22">
            forbid.escaped.unicode.char</a>
          </li>
        </ul>
        <p>
          All messages can be customized if the default message doesn't suit you.
          Please <a href="config.html#Custom_messages">see the documentation</a> to learn how to.
        </p>
      </subsection>

      <subsection name="Package" id="AvoidEscapedUnicodeCharacters_Package">
        <p>
          com.puppycrawl.tools.checkstyle.checks
        </p>
      </subsection>

      <subsection name="Parent Module" id="AvoidEscapedUnicodeCharacters_Parent_Module">
        <p>
          <a href="config.html#TreeWalker">TreeWalker</a>
        </p>
      </subsection>
    </section>

    <section name="CommentsIndentation">
      <p>Since Checkstyle 6.10</p>
      <subsection name="Description" id="CommentsIndentation_Description">
        <p>
          Controls the indentation between comments and surrounding code.
          Comments are indented at the same level as the surrounding code.
          Detailed info about such convention can be found
          <a href="styleguides/google-java-style-20180523/javaguide.html#s4.8.6.1-block-comment-style">
          here</a>
        </p>
      </subsection>
      <subsection name="Properties" id="CommentsIndentation_Properties">
        <div class="wrapper">
          <table>
            <tr>
              <th>name</th>
              <th>description</th>
              <th>type</th>
              <th>default value</th>
              <th>since</th>
            </tr>
            <tr>
              <td>tokens</td>
              <td>tokens to check</td>
              <td>
                subset of tokens
                <a href="apidocs/com/puppycrawl/tools/checkstyle/api/TokenTypes.html#SINGLE_LINE_COMMENT">
                  SINGLE_LINE_COMMENT</a>
                , <a href="apidocs/com/puppycrawl/tools/checkstyle/api/TokenTypes.html#BLOCK_COMMENT_BEGIN">
                  BLOCK_COMMENT_BEGIN</a>
                  .
              </td>
              <td>
                <a href="apidocs/com/puppycrawl/tools/checkstyle/api/TokenTypes.html#SINGLE_LINE_COMMENT">
                  SINGLE_LINE_COMMENT</a>
                , <a href="apidocs/com/puppycrawl/tools/checkstyle/api/TokenTypes.html#BLOCK_COMMENT_BEGIN">
                  BLOCK_COMMENT_BEGIN</a>
                  .
              </td>
              <td>6.10</td>
            </tr>
          </table>
        </div>
      </subsection>

      <subsection name="Examples" id="CommentsIndentation_Examples">
        <p>Please take a look at the following examples to understand how the check works:</p>

        <p>Example #1: Block comments.</p>
        <source>
1   /*
2    * it is Ok
3    */
4   boolean bool = true;
5
6     /* violation
7      * (block comment should have the same indentation level as line 9)
8      */
9   double d = 3.14;
        </source>
        <p>Example #2: Comment is placed at the end of the block and has previous statement.</p>
        <source>
1   public void foo1() {
2     foo2();
3     // it is OK
4   }
5
6   public void foo2() {
7     foo3();
8       // violation (comment should have the same indentation level as line 7)
9   }
        </source>
        <p>Example #3: Comment is used as a single-line border to separate groups of methods.</p>
        <source>
1   /////////////////////////////// it is OK
2
3   public void foo7() {
4     int a = 0;
5   }
6
7     ///////////////////////////// violation (should have the same indentation level as line 9)
8
9   public void foo8() {}
        </source>
        <p>Example #4: Comment has distributed previous statement.</p>
        <source>
1   public void foo11() {
2     CheckUtil
3       .getFirstNode(new DetailAST())
4       .getFirstChild()
5       .getNextSibling();
6     // it is OK
7   }
8
9   public void foo12() {
10    CheckUtil
11      .getFirstNode(new DetailAST())
12      .getFirstChild()
13      .getNextSibling();
14              // violation (should have the same indentation level as line 10)
15  }
        </source>
        <p>
          Example #5: Single line block comment is placed within an empty code block.
          Note, if comment is placed at the end of the empty code block, we have Checkstyle's
          limitations to clearly detect user intention of explanation target - above or below. The
          only case we can assume as a violation is when a single-line comment within the empty
          code block has indentation level that is lower than the indentation level of the closing
          right curly brace.
        </p>
        <source>
1   public void foo46() {
2     // comment
3     // block
4     // it is OK (we cannot clearly detect user intention of explanation target)
5   }
6
7   public void foo46() {
8  // comment
9  // block
10 // violation (comment should have the same indentation level as line 11)
11  }
        </source>
        <p>Example #6: 'fallthrough' comments and similar.</p>
        <source>
0   switch(a) {
1     case "1":
2       int k = 7;
3       // it is OK
4     case "2":
5       int k = 7;
6     // it is OK
7     case "3":
8       if (true) {}
9           // violation (should have the same indentation level as line 8 or 10)
10    case "4":
11    case "5": {
12      int a;
13    }
14    // fall through (it is OK)
15    case "12": {
16      int a;
17    }
18    default:
19      // it is OK
20  }
        </source>
        <p>Example #7: Comment is placed within a distributed statement.</p>
        <source>
1   String breaks = "J"
2   // violation (comment should have the same indentation level as line 3)
3       + "A"
4       // it is OK
5       + "V"
6       + "A"
7   // it is OK
8   ;
        </source>
        <p>
          Example #8: Comment is placed within an empty case block.
          Note, if comment is placed at the end of the empty case block, we have Checkstyle's
          limitations to clearly detect user intention of explanation target - above or below. The
          only case we can assume as a violation is when a single-line comment within the empty case
          block has indentation level that is lower than the indentation level of the next case
          token.
        </p>
        <source>
1   case 4:
2     // it is OK
3   case 5:
4  // violation (should have the same indentation level as line 3 or 5)
5   case 6:
        </source>
        <p>Example #9: Single line block comment has previous and next statement.</p>
        <source>
1   String s1 = "Clean code!";
2      s.toString().toString().toString();
3   // single-line
4   // block
5   // comment (it is OK)
6   int a = 5;
7
8   String s2 = "Code complete!";
9    s.toString().toString().toString();
10            // violation (should have the same indentation level as line 11)
11       // violation (should have the same indentation level as line 12)
12     // violation (should have the same indentation level as line 13)
13  int b = 18;
        </source>
        <p>Example #10: Comment within the block tries to describe the next code block.</p>
        <source>
1   public void foo42() {
2     int a = 5;
3     if (a == 5) {
4       int b;
5       // it is OK
6      } else if (a ==6) { ... }
7   }
8
9   public void foo43() {
10    try {
11      int a;
12     // Why do we catch exception here? - violation (not the same indentation as line 11)
13     } catch (Exception e) { ... }
14  }
        </source>
        <p>
          To configure the Check:
        </p>
        <source>
&lt;module name=&quot;CommentsIndentation&quot;/&gt;
        </source>
      </subsection>

      <subsection name="Example of Usage" id="CommentsIndentation_Example_of_Usage">
        <ul>
          <li>
            <a href="https://github.com/search?q=path%3Asrc%2Fmain%2Fresources+filename%3Agoogle_checks.xml+repo%3Acheckstyle%2Fcheckstyle+CommentsIndentation">
            Google Style</a>
          </li>
          <li>
            <a href="https://github.com/search?q=path%3Aconfig+filename%3Acheckstyle-checks.xml+repo%3Acheckstyle%2Fcheckstyle+CommentsIndentation">
            Checkstyle Style</a>
          </li>
        </ul>
      </subsection>

      <subsection name="Violation Messages" id="CommentsIndentation_Violation_Messages">
        <ul>
          <li>
            <a href="https://github.com/search?q=path%3Asrc%2Fmain%2Fresources%2Fcom%2Fpuppycrawl%2Ftools%2Fcheckstyle%2Fchecks%2Findentation+filename%3Amessages*.properties+repo%3Acheckstyle%2Fcheckstyle+%22comments.indentation.block%22">
            comments.indentation.block</a>
          </li>
          <li>
            <a href="https://github.com/search?q=path%3Asrc%2Fmain%2Fresources%2Fcom%2Fpuppycrawl%2Ftools%2Fcheckstyle%2Fchecks%2Findentation+filename%3Amessages*.properties+repo%3Acheckstyle%2Fcheckstyle+%22comments.indentation.single%22">
            comments.indentation.single</a>
          </li>
        </ul>
        <p>
          All messages can be customized if the default message doesn't suit you.
          Please <a href="config.html#Custom_messages">see the documentation</a> to learn how to.
        </p>
      </subsection>

      <subsection name="Package" id="CommentsIndentation_Package">
        <p>
          com.puppycrawl.tools.checkstyle.checks.indentation
        </p>
      </subsection>

      <subsection name="Parent Module" id="CommentsIndentation_Parent_Module">
        <p>
          <a href="config.html#TreeWalker">TreeWalker</a>
        </p>
      </subsection>
    </section>

    <section name="DescendantToken">
      <p>Since Checkstyle 3.2</p>
      <subsection name="Description" id="DescendantToken_Description">
        <p>
          Checks for restricted tokens beneath other tokens.
        </p>

        <p>
          WARNING: This is a very powerful and flexible check, but, at the
          same time, it is low-level and very implementation-dependent because
          its results depend on the grammar we use to build abstract syntax
          trees. Thus, we recommend using other checks when they provide the
          desired functionality. Essentially, this check just works on the level
          of an abstract syntax tree and knows nothing about language structures.
        </p>
      </subsection>

      <subsection name="Properties" id="DescendantToken_Properties">
        <div class="wrapper">
          <table>
            <tr>
              <th>name</th>
              <th>description</th>
              <th>type</th>
              <th>default value</th>
              <th>since</th>
            </tr>
            <tr>
              <td>limitedTokens</td>
              <td>Specify set of tokens with limited occurrences as descendants.</td>
              <td>
                subset of tokens
                <a href="apidocs/com/puppycrawl/tools/checkstyle/api/TokenTypes.html">TokenTypes</a>
              </td>
              <td><code>{}</code></td>
              <td>3.2</td>
            </tr>
            <tr>
              <td>minimumDepth</td>
              <td>Specify the minimum depth for descendant counts.</td>
              <td><a href="property_types.html#int">int</a></td>
              <td><code>0</code></td>
              <td>3.2</td>
            </tr>
            <tr>
              <td>maximumDepth</td>
              <td>Specify the maximum depth for descendant counts.</td>
              <td><a href="property_types.html#int">int</a></td>
              <td><code>2147483647</code></td>
              <td>3.2</td>
            </tr>
            <tr>
              <td>minimumNumber</td>
              <td>Specify a minimum count for descendants.</td>
              <td><a href="property_types.html#int">int</a></td>
              <td><code>0</code></td>
              <td>3.2</td>
            </tr>
            <tr>
              <td>maximumNumber</td>
              <td>Specify a maximum count for descendants.</td>
              <td><a href="property_types.html#int">int</a></td>
              <td><code>2147483647</code></td>
              <td>3.2</td>
            </tr>
            <tr>
              <td>sumTokenCounts</td>
              <td>
                Control whether the number of tokens found should be calculated
                from the sum of the individual token counts.
              </td>
              <td><a href="property_types.html#boolean">boolean</a></td>
              <td><code>false</code></td>
              <td>5.0</td>
            </tr>
            <tr>
              <td>minimumMessage</td>
              <td>Define the violation message when the minimum count is not reached.</td>
              <td><a href="property_types.html#String">String</a></td>
              <td><code>null</code></td>
              <td>3.2</td>
            </tr>
            <tr>
              <td>maximumMessage</td>
              <td>Define the violation message when the maximum count is exceeded.</td>
              <td><a href="property_types.html#String">String</a></td>
              <td><code>null</code></td>
              <td>3.2</td>
            </tr>
            <tr>
              <td>tokens</td>
              <td>tokens to check</td>
              <td>set of any supported
                <a href="apidocs/com/puppycrawl/tools/checkstyle/api/TokenTypes.html">
                    tokens</a>
              </td>
              <td><code>empty</code></td>
              <td>3.2</td>
            </tr>
          </table>
        </div>
      </subsection>

      <subsection name="Examples" id="DescendantToken_Examples">
        <p>
          To configure the check to produce a violation on a switch statement
          with no default case:
        </p>
        <source>
&lt;module name="DescendantToken"&gt;
  &lt;property name="tokens" value="LITERAL_SWITCH"/&gt;
  &lt;property name="maximumDepth" value="2"/&gt;
  &lt;property name="limitedTokens" value="LITERAL_DEFAULT"/&gt;
  &lt;property name="minimumNumber" value="1"/&gt;
&lt;/module&gt;
        </source>
        <p>
          Example:
        </p>
        <source>
class Test {
  public static void main(String[] args) {
    int x = 1;
    switch (x) { // ok
      case 1:
        System.out.println("hi");
        break;
      default:
        System.out.println("Default");
        break;
    }

    int y = 1;
    switch (y) { // violation
      case 1:
        System.out.println("hi");
        break;
    }
  }
}
        </source>

        <p>To configure the check to produce a violation on a switch with too many cases:</p>
        <source>
&lt;module name="DescendantToken"&gt;
  &lt;property name="tokens" value="LITERAL_SWITCH"/&gt;
  &lt;property name="limitedTokens" value="LITERAL_CASE"/&gt;
  &lt;property name="maximumDepth" value="2"/&gt;
  &lt;property name="maximumNumber" value="1"/&gt;
&lt;/module&gt;
        </source>
        <p>
          Example:
        </p>
        <source>
class Test {
  public void foo() {
    int x = 1;
    switch (x) { // ok
      case 1:
        // Some code
        break;
      default:
        // Some code
        break;
    }

    switch (x) { // violation
      case 1:
        // Some code
        break;
      case 2:
        // Some code
        break;
      default:
        // Some code
        break;
    }
  }
}
        </source>

        <p>
          To configure the check to produce a violation on a switch that is
          nested in another switch:
        </p>
        <source>
&lt;module name="DescendantToken"&gt;
  &lt;property name="tokens" value="LITERAL_SWITCH"/&gt;
  &lt;property name="limitedTokens" value="LITERAL_SWITCH"/&gt;
  &lt;property name="maximumNumber" value="0"/&gt;
  &lt;property name="minimumDepth" value="1"/&gt;
&lt;/module&gt;
        </source>
        <p>
          Example:
        </p>
        <source>
class Test {
  public void foo() {
    int x = 1;
    int y = 2;
    switch (x) { // ok
      case 1:
        System.out.println("xyz");
        break;
    }
    switch (y) { // violation
      case 1:
        switch (y) {
          case 2:
            System.out.println("xyz");
            break;
        }
        break;
    }
  }
}
        </source>

        <p>
          To configure the check to produce a violation on a
          condition in <code>for</code> which performs no check:
        </p>
        <source>
&lt;module name="DescendantToken"&gt;
  &lt;property name="tokens" value="FOR_CONDITION"/&gt;
  &lt;property name="limitedTokens" value="EXPR"/&gt;
  &lt;property name="minimumNumber" value="1"/&gt;
&lt;/module&gt;
        </source>
        <p>
          Example:
        </p>
        <source>
class Test {
  public static void main(String[] args) {
    for (int i = 0; i != 10; i++) { // ok
      System.out.println(i);
    }
    int k = 0;
    for (; ; ) { // violation
      System.out.println(k);
    }
  }
}
        </source>

        <p>
          To configure the check to produce a violation on an initializer in
          <code>for</code> performs no setup (where a <code>while</code>
          statement could be used instead):
        </p>
        <source>
&lt;module name="DescendantToken"&gt;
  &lt;property name="tokens" value="FOR_INIT"/&gt;
  &lt;property name="limitedTokens" value="EXPR"/&gt;
  &lt;property name="minimumNumber" value="1"/&gt;
&lt;/module&gt;
        </source>
        <p>
          Example:
        </p>
        <source>
class Test {
  public void foo() {
    int[] array = new int[] {1, 2, 3, 4, 5};

    for (int i = 0; i != array.length; i++) { // ok
      System.out.println(i);
    }

    int j = 0;
    for (; j != array.length;) { // violation
      System.out.println(j);
      j++;
    }
  }
}
        </source>

        <p>
          To configure the check to produce a violation on a return statement
          from within a catch or finally block:
        </p>
        <source>
&lt;module name="DescendantToken"&gt;
  &lt;property name="tokens" value="LITERAL_FINALLY,LITERAL_CATCH"/&gt;
  &lt;property name="limitedTokens" value="LITERAL_RETURN"/&gt;
  &lt;property name="maximumNumber" value="0"/&gt;
&lt;/module&gt;
        </source>
        <p>
          Example:
        </p>
        <source>
class Test {
  public void foo() {
    try {
      // Some code
    } catch (Exception e) {
        System.out.println("xyz");
        return; // violation
    } finally {
        System.out.println("xyz");
    }
  }
}
        </source>

        <p>
          To configure the check to produce a violation on a try statement
          within a catch or finally block:
        </p>
        <source>
&lt;module name="DescendantToken"&gt;
  &lt;property name="tokens" value="LITERAL_CATCH,LITERAL_FINALLY"/&gt;
  &lt;property name="limitedTokens" value="LITERAL_TRY"/&gt;
  &lt;property name="maximumNumber" value="0"/&gt;
&lt;/module&gt;
        </source>
        <p>
          Example:
        </p>
        <source>
class Test {
  public void foo() {
    try {
        // Some code
    } catch (Exception e) { // ok
        System.out.println("xyz");
        return;
    } finally { // ok
        System.out.println("xyz");
    }
    try {
        // Some code
    } catch (Exception e) {
        try { // violation
          // Some code
      } catch (Exception ex) {
          // handle exception
      }
    } finally {
        try { // violation
          // Some code
      } catch (Exception e) {
          // handle exception
      }
    }
  }
}
        </source>

        <p>
          To configure the check to produce a violation on a method with
          too many local variables:
        </p>
        <source>
&lt;module name="DescendantToken"&gt;
  &lt;property name="tokens" value="METHOD_DEF"/&gt;
  &lt;property name="limitedTokens" value="VARIABLE_DEF"/&gt;
  &lt;property name="maximumDepth" value="2"/&gt;
  &lt;property name="maximumNumber" value="1"/&gt;
&lt;/module&gt;
        </source>
        <p>
          Example:
        </p>
        <source>
class Test {
  public void foo() { // ok
    int var1 = 1;
  }
  public void boo() { // violation
    int var1 = 1;
    int var2 = 2;
  }
}
        </source>

        <p>
          To configure the check to produce a violation on a method
          with too many returns:
        </p>
        <source>
&lt;module name="DescendantToken"&gt;
  &lt;property name="tokens" value="METHOD_DEF"/&gt;
  &lt;property name="limitedTokens" value="LITERAL_RETURN"/&gt;
  &lt;property name="maximumNumber" value="2"/&gt;
&lt;/module&gt;
        </source>
        <p>
          Example:
        </p>
        <source>
class Test {
  public int foo(int x) { // ok
    if (x == -1) {
        return -1;
    } else if (x == 0) {
        return 0;
    }
  }
  public int boo(int x) { // violation
    if (x == -1) {
        return -1;
    } else if (x == 0) {
        return 0;
    } else {
        return x;
    }
  }
}
        </source>

        <p>
          To configure the check to produce a violation on a method
          which throws too many exceptions:
        </p>
        <source>
&lt;module name="DescendantToken"&gt;
  &lt;property name="tokens" value="LITERAL_THROWS"/&gt;
  &lt;property name="limitedTokens" value="IDENT"/&gt;
  &lt;property name="maximumNumber" value="1"/&gt;
&lt;/module&gt;
        </source>
        <p>
          Example:
        </p>
        <source>
class Foo {
  public void foo() throws ArithmeticException { // ok
      // ...
  }
}
class Boo {
  public void boo() throws ArithmeticException, ArithmeticException { // violation
      // ...
  }
}
        </source>

        <p>
          To configure the check to produce a violation on a method
          with too many expressions:
        </p>
        <source>
&lt;module name="DescendantToken"&gt;
  &lt;property name="tokens" value="METHOD_DEF"/&gt;
  &lt;property name="limitedTokens" value="EXPR"/&gt;
  &lt;property name="maximumNumber" value="2"/&gt;
&lt;/module&gt;
        </source>
        <p>
          Example:
        </p>
        <source>
class Foo {
  public void foo() { // ok
      int x = 1;
      int z = x + 2;
  }
}
class Boo {
  public void boo() { // violation
      int x = 1;
      int y = 2;
      int z = x + y;
  }
}
        </source>

        <p>
          To configure the check to produce a violation on an empty statement:
        </p>
        <source>
&lt;module name="DescendantToken"&gt;
  &lt;property name="tokens" value="EMPTY_STAT"/&gt;
  &lt;property name="limitedTokens" value="EMPTY_STAT"/&gt;
  &lt;property name="maximumNumber" value="0"/&gt;
  &lt;property name="maximumDepth" value="0"/&gt;
  &lt;property name="maximumMessage"
    value="Empty statement is not allowed."/&gt;
&lt;/module&gt;
        </source>
        <p>
          Example:
        </p>
        <source>
class Test {
  public void foo() { // ok
      System.out.println("Hello");
  }
  public void boo() {
      ; // violation
  }
}
        </source>

        <p>
          To configure the check to produce a violation on a class or interface
          with too many fields:
        </p>
        <source>
&lt;module name="DescendantToken"&gt;
  &lt;property name="tokens" value="CLASS_DEF,INTERFACE_DEF"/&gt;
  &lt;property name="limitedTokens" value="VARIABLE_DEF"/&gt;
  &lt;property name="maximumDepth" value="2"/&gt;
  &lt;property name="maximumNumber" value="1"/&gt;
&lt;/module&gt;
        </source>
        <p>
          Example:
        </p>
        <source>
class A { // ok
  private int field1;

  // Some code
}
class B { // violation
  private int field1;
  private int field2;

  // Some code
}
interface C { // ok
  int FIELD_1 = 1;
}
interface D { // violation
  int FIELD_1 = 1;
  int FIELD_2 = 2;
}
        </source>

        <p>
          To configure the check to produce a violation on
          comparing <code>this</code> with <code>null</code>:
        </p>
        <source>
&lt;module name="DescendantToken"&gt;
  &lt;property name="tokens" value="EQUAL,NOT_EQUAL"/&gt;
  &lt;property name="limitedTokens" value="LITERAL_THIS,LITERAL_NULL"/&gt;
  &lt;property name="maximumNumber" value="1"/&gt;
  &lt;property name="maximumDepth" value="1"/&gt;
  &lt;property name="sumTokenCounts" value="true"/&gt;
&lt;/module&gt;
        </source>
        <p>
          Example:
        </p>
        <source>
class Test {
  public void foo() {
    if (this == null) { // violation
      System.out.println("xyz");
    }
    if (this != null) { // violation
      System.out.println("xyz");
    }

    Object obj = new Object();
    if (obj == null) { // ok
      System.out.println("xyz");
    }
    if (obj != null) { // ok
      System.out.println("xyz");
    }
  }
}
        </source>

        <p>
          To configure the check to produce a violation on a <code>String</code>
          literal equality check:
        </p>
        <source>
&lt;module name="DescendantToken"&gt;
  &lt;property name="tokens" value="EQUAL,NOT_EQUAL"/&gt;
  &lt;property name="limitedTokens" value="STRING_LITERAL"/&gt;
  &lt;property name="maximumNumber" value="0"/&gt;
  &lt;property name="maximumDepth" value="1"/&gt;
&lt;/module&gt;
        </source>
        <p>
          Example:
        </p>
        <source>
class Test {
  public void foo() {
    String str = "abc";
    if (str.equals("abc")) { // ok
      System.out.println("equal.");
    }
    if (str == "abc") { // violation
      System.out.println("equal.");
    }
  }
}
        </source>

        <p>
          To configure the check to produce a violation on an assert statement
          that may have side effects:
        </p>
        <source>
&lt;module name="DescendantToken"&gt;
  &lt;property name="tokens" value="LITERAL_ASSERT"/&gt;
  &lt;property name="limitedTokens" value="ASSIGN,DEC,INC,POST_DEC,
    POST_INC,PLUS_ASSIGN,MINUS_ASSIGN,STAR_ASSIGN,DIV_ASSIGN,MOD_ASSIGN,
    BSR_ASSIGN,SR_ASSIGN,SL_ASSIGN,BAND_ASSIGN,BXOR_ASSIGN,BOR_ASSIGN,
    METHOD_CALL"/&gt;
  &lt;property name="maximumNumber" value="0"/&gt;
&lt;/module&gt;
        </source>
        <p>
          Example:
        </p>
        <source>
class Test {
  public void foo() {
    int a = 5;
    assert a++ == 0 : "is not"; // violation
    System.out.println(a);
    assert a == 0 : "is not"; // ok
  }
}
        </source>
      </subsection>

      <subsection name="Example of Usage" id="DescendantToken_Example_of_Usage">
        <ul>
          <li>
            <a href="https://github.com/search?q=path%3Aconfig+filename%3Acheckstyle-checks.xml+repo%3Acheckstyle%2Fcheckstyle+DescendantToken">
            Checkstyle Style</a>
          </li>
        </ul>
      </subsection>

      <subsection name="Violation Messages" id="DescendantToken_Violation_Messages">
        <ul>
          <li>
            <a href="https://github.com/search?q=path%3Asrc%2Fmain%2Fresources%2Fcom%2Fpuppycrawl%2Ftools%2Fcheckstyle%2Fchecks+filename%3Amessages*.properties+repo%3Acheckstyle%2Fcheckstyle+%22descendant.token.max%22">
            descendant.token.max</a>
          </li>
          <li>
            <a href="https://github.com/search?q=path%3Asrc%2Fmain%2Fresources%2Fcom%2Fpuppycrawl%2Ftools%2Fcheckstyle%2Fchecks+filename%3Amessages*.properties+repo%3Acheckstyle%2Fcheckstyle+%22descendant.token.min%22">
            descendant.token.min</a>
          </li>
          <li>
            <a href="https://github.com/search?q=path%3Asrc%2Fmain%2Fresources%2Fcom%2Fpuppycrawl%2Ftools%2Fcheckstyle%2Fchecks+filename%3Amessages*.properties+repo%3Acheckstyle%2Fcheckstyle+%22descendant.token.sum.max%22">
            descendant.token.sum.max</a>
          </li>
          <li>
            <a href="https://github.com/search?q=path%3Asrc%2Fmain%2Fresources%2Fcom%2Fpuppycrawl%2Ftools%2Fcheckstyle%2Fchecks+filename%3Amessages*.properties+repo%3Acheckstyle%2Fcheckstyle+%22descendant.token.sum.min%22">
            descendant.token.sum.min</a>
          </li>
        </ul>
        <p>
          All messages can be customized if the default message doesn't suit you.
          Please <a href="config.html#Custom_messages">see the documentation</a> to learn how to.
        </p>
      </subsection>

      <subsection name="Package" id="DescendantToken_Package">
        <p>
          com.puppycrawl.tools.checkstyle.checks
        </p>
      </subsection>

      <subsection name="Parent Module" id="DescendantToken_Parent_Module">
        <p>
          <a href="config.html#TreeWalker">TreeWalker</a>
        </p>
      </subsection>
    </section>

    <section name="FinalParameters">
      <p>Since Checkstyle 3.0</p>
      <subsection name="Description" id="FinalParameters_Description">
        <p>
          Checks that parameters for methods, constructors, catch and for-each blocks are
          final. Interface, abstract, and native methods are not checked: the final
          keyword does not make sense for interface, abstract, and native method
          parameters as there is no code that could modify the parameter.
        </p>

        <p>
          Rationale: Changing the value of parameters during the execution of
          the method's algorithm can be confusing and should be avoided. A
          great way to let the Java compiler prevent this coding style is to
          declare parameters final.
        </p>
      </subsection>

      <subsection name="Properties" id="FinalParameters_Properties">
        <div class="wrapper">
          <table>
            <tr>
              <th>name</th>
              <th>description</th>
              <th>type</th>
              <th>default value</th>
              <th>since</th>
            </tr>
            <tr>
              <td>ignorePrimitiveTypes</td>
              <td>Ignore primitive types as parameters.</td>
              <td><a href="property_types.html#boolean">boolean</a></td>
              <td><code>false</code></td>
              <td>6.2</td>
            </tr>
            <tr>
              <td>tokens</td>
              <td>tokens to check</td>
              <td>
                subset of tokens
                <a href="apidocs/com/puppycrawl/tools/checkstyle/api/TokenTypes.html#METHOD_DEF">
                  METHOD_DEF</a>
                , <a href="apidocs/com/puppycrawl/tools/checkstyle/api/TokenTypes.html#CTOR_DEF">
                  CTOR_DEF</a>
                , <a href="apidocs/com/puppycrawl/tools/checkstyle/api/TokenTypes.html#LITERAL_CATCH">
                  LITERAL_CATCH</a>
                , <a href="apidocs/com/puppycrawl/tools/checkstyle/api/TokenTypes.html#FOR_EACH_CLAUSE">
                  FOR_EACH_CLAUSE</a>
                  .
              </td>
              <td>
                <a href="apidocs/com/puppycrawl/tools/checkstyle/api/TokenTypes.html#METHOD_DEF">
                  METHOD_DEF</a>
                , <a href="apidocs/com/puppycrawl/tools/checkstyle/api/TokenTypes.html#CTOR_DEF">
                  CTOR_DEF</a>
                  .
              </td>
              <td>3.0</td>
            </tr>
          </table>
        </div>
      </subsection>

      <subsection name="Examples" id="FinalParameters_Examples">
        <p>
          To configure the check to enforce final parameters for methods and
          constructors:
        </p>
        <source>
&lt;module name=&quot;FinalParameters&quot;/&gt;
        </source>
        <p>
          Example:
        </p>
        <source>
public class Point {
  public Point() { } // ok
  public Point(final int m) { } // ok
  public Point(final int m,int n) { } // violation, n should be final
  public void methodOne(final int x) { } // ok
  public void methodTwo(int x) { } // violation, x should be final
  public static void main(String[] args) { } // violation, args should be final
}
        </source>
        <p>
          To configure the check to enforce final parameters only for
          constructors:
        </p>
        <source>
&lt;module name=&quot;FinalParameters&quot;&gt;
  &lt;property name=&quot;tokens&quot; value=&quot;CTOR_DEF&quot;/&gt;
&lt;/module&gt;
        </source>
        <p>
          Example:
        </p>
        <source>
public class Point {
  public Point() { } // ok
  public Point(final int m) { } // ok
  public Point(final int m,int n) { } // violation, n should be final
  public void methodOne(final int x) { } // ok
  public void methodTwo(int x) { } // ok
  public static void main(String[] args) { } // ok
}
        </source>
        <p>
          To configure the check to allow ignoring
          <a href="https://docs.oracle.com/javase/tutorial/java/nutsandbolts/datatypes.html">
           primitive datatypes</a> as parameters:
        </p>
        <source>
&lt;module name=&quot;FinalParameters&quot;&gt;
  &lt;property name=&quot;ignorePrimitiveTypes&quot; value=&quot;true&quot;/&gt;
&lt;/module&gt;
        </source>
        <p>
          Example:
        </p>
        <source>
public class Point {
  public Point() { } // ok
  public Point(final int m) { } // ok
  public Point(final int m,int n) { } // ok
  public void methodOne(final int x) { } // ok
  public void methodTwo(int x) { } // ok
  public static void main(String[] args) { } // violation, args should be final
}
        </source>
      </subsection>

      <subsection name="Example of Usage" id="FinalParameters_Example_of_Usage">
        <ul>
          <li>
            <a href="https://github.com/search?q=path%3Asrc%2Fmain%2Fresources+filename%3Asun_checks.xml+repo%3Acheckstyle%2Fcheckstyle+FinalParameters">
            Sun Style</a>
          </li>
          <li>
            <a href="https://github.com/search?q=path%3Aconfig+filename%3Acheckstyle-checks.xml+repo%3Acheckstyle%2Fcheckstyle+FinalParameters">
            Checkstyle Style</a>
          </li>
        </ul>
      </subsection>

      <subsection name="Violation Messages" id="FinalParameters_Violation_Messages">
        <ul>
          <li>
            <a href="https://github.com/search?q=path%3Asrc%2Fmain%2Fresources%2Fcom%2Fpuppycrawl%2Ftools%2Fcheckstyle%2Fchecks+filename%3Amessages*.properties+repo%3Acheckstyle%2Fcheckstyle+%22final.parameter%22">
            final.parameter</a>
          </li>
        </ul>
        <p>
          All messages can be customized if the default message doesn't suit you.
          Please <a href="config.html#Custom_messages">see the documentation</a> to learn how to.
        </p>
      </subsection>

      <subsection name="Package" id="FinalParameters_Package">
        <p>
          com.puppycrawl.tools.checkstyle.checks
        </p>
      </subsection>

      <subsection name="Parent Module" id="FinalParameters_Parent_Module">
        <p>
          <a href="config.html#TreeWalker">TreeWalker</a>
        </p>
      </subsection>
    </section>

    <section name="Indentation">
      <p>Since Checkstyle 3.1</p>
      <subsection name="Description" id="Indentation_Description">
        <p>
          Checks correct indentation of Java code.
        </p>

        <p>
          The idea behind this is that while pretty printers are
          sometimes convenient for bulk reformats of legacy code, they often
          either aren't configurable enough or just can't anticipate how
          format should be done. Sometimes this is personal preference, other
          times it is practical experience. In any case, this check should
          just ensure that a minimal set of indentation rules is followed.
        </p>
        <p>
          Basic offset indentation is used for indentation inside code blocks.
          For any lines that span more than 1, line wrapping indentation is used for those
          lines after the first.
          Brace adjustment, case, and throws indentations are all used only if those specific
          identifiers start the line. If, for example, a brace is used in the middle of the line,
          its indentation will not take effect.
          All indentations have an accumulative/recursive effect when they are triggered. If
          during a line wrapping, another code block is found and it doesn't end on that same
          line, then the subsequent lines afterwards, in that new code block, are increased on
          top of the line wrap and any indentations above it.
        </p>
        <p>Example:</p>
        <source>
if ((condition1 &amp;&amp; condition2)
        || (condition3 &amp;&amp; condition4)    // line wrap with bigger indentation
        ||!(condition5 &amp;&amp; condition6)) { // line wrap with bigger indentation
  field.doSomething()                    // basic offset
      .doSomething()                     // line wrap
      .doSomething( c -> {               // line wrap
        return c.doSome();               // basic offset
      });
}
        </source>
      </subsection>

      <subsection name="Properties" id="Indentation_Properties">
        <div class="wrapper">
          <table>
            <tr>
              <th>name</th>
              <th>description</th>
              <th>type</th>
              <th>default value</th>
              <th>since</th>
            </tr>
            <tr>
              <td>basicOffset</td>
              <td>
                Specify how far new indentation level should be indented when on the next line.
              </td>
              <td><a href="property_types.html#int">int</a></td>
              <td><code>4</code></td>
              <td>3.1</td>
            </tr>
            <tr>
              <td>braceAdjustment</td>
              <td>Specify how far a braces should be indented when on the next line.</td>
              <td><a href="property_types.html#int">int</a></td>
              <td><code>0</code></td>
              <td>3.1</td>
            </tr>
            <tr>
              <td>caseIndent</td>
              <td>Specify how far a case label should be indented when on next line.</td>
              <td><a href="property_types.html#int">int</a></td>
              <td><code>4</code></td>
              <td>3.1</td>
            </tr>
            <tr>
              <td>throwsIndent</td>
              <td>Specify how far a throws clause should be indented when on next line.</td>
              <td><a href="property_types.html#int">int</a></td>
              <td><code>4</code></td>
              <td>5.7</td>
            </tr>
            <tr>
              <td>arrayInitIndent</td>
              <td>Specify how far an array initialisation should be indented when on next line.</td>
              <td><a href="property_types.html#int">int</a></td>
              <td><code>4</code></td>
              <td>5.8</td>
            </tr>
            <tr>
              <td>lineWrappingIndentation</td>
              <td>
                Specify how far continuation line should be indented when line-wrapping is present.
              </td>
              <td><a href="property_types.html#int">int</a></td>
              <td><code>4</code></td>
              <td>5.9</td>
            </tr>
            <tr>
              <td>forceStrictCondition</td>
              <td>Force strict indent level in line wrapping case. If value is true, line wrap
                  indent have to be same as lineWrappingIndentation parameter. If value is false,
                  line wrap indent could be bigger on any value user would like.</td>
              <td><a href="property_types.html#boolean">boolean</a></td>
              <td><code>false</code></td>
              <td>6.3</td>
            </tr>
          </table>
        </div>
      </subsection>

      <subsection name="Examples" id="Indentation_Examples">
        <p>
          To configure the default check:
        </p>
        <source>
&lt;module name=&quot;Indentation&quot;/&gt;
        </source>
        <p>
          Example of Compliant code for default configuration
          (in comment name of property that controls indentations):
        </p>
        <source>
class Test {
    String field;               // basicOffset
    int[] arr = {               // basicOffset
        5,                      // arrayInitIndent
        6 };                    // arrayInitIndent
    void bar() throws Exception // basicOffset
    {                           // braceAdjustment
        foo();                  // basicOffset
    }                           // braceAdjustment
    void foo() {                // basicOffset
        if ((cond1 &amp;&amp; cond2)    // basicOffset
                  || (cond3 &amp;&amp; cond4)    // lineWrappingIndentation, forceStrictCondition
                  ||!(cond5 &amp;&amp; cond6)) { // lineWrappingIndentation, forceStrictCondition
            field.doSomething()          // basicOffset
                .doSomething()           // lineWrappingIndentation and forceStrictCondition
                .doSomething( c -> {     // lineWrappingIndentation and forceStrictCondition
                    return c.doSome();   // basicOffset
                });
        }
    }
    void fooCase()                // basicOffset
        throws Exception {        // throwsIndent
        switch (field) {          // basicOffset
            case "value" : bar(); // caseIndent
        }
    }
}
        </source>
        <p>
          To configure the check to enforce the indentation style recommended by
          Oracle:
        </p>

        <source>
&lt;module name=&quot;Indentation&quot;&gt;
  &lt;property name=&quot;caseIndent&quot; value=&quot;0&quot;/&gt;
&lt;/module&gt;
        </source>
        <p>
          Example of Compliant code for default configuration
          (in comment name of property that controls indentation):
        </p>
        <source>
void fooCase() {          // basicOffset
    switch (field) {      // basicOffset
    case "value" : bar(); // caseIndent
    }
}
        </source>
        <p>
          To configure the Check to enforce strict condition in line-wrapping validation.
        </p>
        <source>
&lt;module name=&quot;Indentation&quot;&gt;
  &lt;property name=&quot;forceStrictCondition&quot; value=&quot;true&quot;/&gt;
&lt;/module&gt;
        </source>
        <p>
          Such config doesn't allow next cases
          even code is aligned further to the right for better reading:
        </p>
        <source>
void foo(String aFooString,
        int aFooInt) { // indent:8 ; expected: 4; violation, because 8 != 4
    if (cond1
        || cond2) {
        field.doSomething()
            .doSomething();
    }
    if ((cond1 &amp;&amp; cond2)
              || (cond3 &amp;&amp; cond4)    // violation
              ||!(cond5 &amp;&amp; cond6)) { // violation
        field.doSomething()
             .doSomething()          // violation
             .doSomething( c -> {    // violation
                 return c.doSome();
            });
    }
}
        </source>
        <p>
          But if forceStrictCondition = false, this code is valid:
        </p>
        <source>
void foo(String aFooString,
        int aFooInt) { // indent:8 ; expected: > 4; ok, because 8 > 4
    if (cond1
        || cond2) {
        field.doSomething()
            .doSomething();
    }
    if ((cond1 &amp;&amp; cond2)
              || (cond3 &amp;&amp; cond4)
              ||!(cond5 &amp;&amp; cond6)) {
        field.doSomething()
             .doSomething()
             .doSomething( c -> {
                 return c.doSome();
            });
    }
}
        </source>
      </subsection>

      <subsection name="Example of Usage" id="Indentation_Example_of_Usage">
        <ul>
          <li>
            <a href="https://github.com/search?q=path%3Asrc%2Fmain%2Fresources+filename%3Agoogle_checks.xml+repo%3Acheckstyle%2Fcheckstyle+Indentation">
            Google Style</a>
          </li>
          <li>
            <a href="https://github.com/search?q=path%3Aconfig+filename%3Acheckstyle-checks.xml+repo%3Acheckstyle%2Fcheckstyle+Indentation">
            Checkstyle Style</a>
          </li>
        </ul>
      </subsection>

      <subsection name="Violation Messages" id="Indentation_Violation_Messages">
        <ul>
          <li>
            <a href="https://github.com/search?q=path%3Asrc%2Fmain%2Fresources%2Fcom%2Fpuppycrawl%2Ftools%2Fcheckstyle%2Fchecks%2Findentation+filename%3Amessages*.properties+repo%3Acheckstyle%2Fcheckstyle+%22indentation.child.error%22">
            indentation.child.error</a>
          </li>
          <li>
            <a href="https://github.com/search?q=path%3Asrc%2Fmain%2Fresources%2Fcom%2Fpuppycrawl%2Ftools%2Fcheckstyle%2Fchecks%2Findentation+filename%3Amessages*.properties+repo%3Acheckstyle%2Fcheckstyle+%22indentation.child.error.multi%22">
            indentation.child.error.multi</a>
          </li>
          <li>
            <a href="https://github.com/search?q=path%3Asrc%2Fmain%2Fresources%2Fcom%2Fpuppycrawl%2Ftools%2Fcheckstyle%2Fchecks%2Findentation+filename%3Amessages*.properties+repo%3Acheckstyle%2Fcheckstyle+%22indentation.error%22">
            indentation.error</a>
          </li>
          <li>
            <a href="https://github.com/search?q=path%3Asrc%2Fmain%2Fresources%2Fcom%2Fpuppycrawl%2Ftools%2Fcheckstyle%2Fchecks%2Findentation+filename%3Amessages*.properties+repo%3Acheckstyle%2Fcheckstyle+%22indentation.error.multi%22">
            indentation.error.multi</a>
          </li>
        </ul>
        <p>
          All messages can be customized if the default message doesn't suit you.
          Please <a href="config.html#Custom_messages">see the documentation</a> to learn how to.
        </p>
      </subsection>

      <subsection name="Package" id="Indentation_Package">
        <p>
          com.puppycrawl.tools.checkstyle.checks.indentation
        </p>
      </subsection>

      <subsection name="Parent Module" id="Indentation_Parent_Module">
        <p>
          <a href="config.html#TreeWalker">TreeWalker</a>
        </p>
      </subsection>
    </section>

    <section name="NewlineAtEndOfFile">
      <p>Since Checkstyle 3.1</p>
      <subsection name="Description" id="NewlineAtEndOfFile_Description">
        <p>
          Checks whether files end with a line separator.
        </p>

        <p>
          Rationale: Any source files and text files in general should
          end with a line separator to let other easily add new content
          at the end of file and "diff" command does not show previous lines as changed.
        </p>
        <p>
          Example (the line with 'No newline at end of file' should not be in the diff):
        </p>
        <source>
@@ -32,4 +32,5 @@ ForbidWildcardAsReturnTypeCheck.returnTypeClassNamesIgnoreRegex
PublicReferenceToPrivateTypeCheck.name = Public Reference To Private Type

StaticMethodCandidateCheck.name = Static Method Candidate
-StaticMethodCandidateCheck.desc = Checks whether private methods should be declared as static.
\ No newline at end of file
+StaticMethodCandidateCheck.desc = Checks whether private methods should be declared as static.
+StaticMethodCandidateCheck.skippedMethods = Method names to skip during the check.
        </source>
        <p>
          It can also trick the VCS to report the wrong owner for such lines.
          An engineer who has added nothing but a newline character becomes
          the last known author for the entire line. As a result, a mate can ask
          him a question to which he will not give the correct answer.
        </p>
        <p>
          Old Rationale: CVS source control management
          systems will even print a warning when it
          encounters a file that doesn't end with a line separator.
        </p>
        <p>
          Attention: property fileExtensions works with files that are passed by similar property
          for at <a href="config.html#Checker">Checker</a>.
          Please make sure required file extensions are mentioned at Checker's fileExtensions
          property.
        </p>
      </subsection>

      <subsection name="Notes" id="NewlineAtEndOfFile_Notes">
        <p>
          This will check against the platform-specific default line separator.
        </p>
        <p>
          It is also possible to enforce the use of a specific line-separator
          across platforms, with the <code>lineSeparator</code> property.
        </p>
      </subsection>

      <subsection name="Properties" id="NewlineAtEndOfFile_Properties">
        <div class="wrapper">
          <table>
            <tr>
              <th>name</th>
              <th>description</th>
              <th>type</th>
              <th>default value</th>
              <th>since</th>
            </tr>
            <tr>
              <td>lineSeparator</td>
              <td>Specify the type of line separator.</td>
              <td><a href="property_types.html#LineSeparatorOption">LineSeparatorOption</a></td>
              <td><code>lf_cr_crlf</code></td>
              <td>3.1</td>
            </tr>
            <tr>
              <td>fileExtensions</td>
              <td>Specify the file type extension of the files to check.</td>
              <td><a href="property_types.html#String.5B.5D">String[]</a></td>
              <td><code>all files</code></td>
              <td>3.1</td>
            </tr>

          </table>
        </div>
      </subsection>

      <subsection name="Examples" id="NewlineAtEndOfFile_Examples">
        <p>
          To configure the check:
        </p>
        <source>
&lt;module name=&quot;NewlineAtEndOfFile&quot;/&gt;
        </source>
        <p>Example:</p>
        <source>
// File ending with a new line
public class Test {⤶
⤶
}⤶ // ok
Note: The comment // ok is a virtual, not actually present in the file

// File ending without a new line
public class Test1 {⤶
⤶
} // violation, the file does not end with a new line
        </source>

        <p>
          To configure the check to always use Unix-style line separators:
        </p>
        <source>
&lt;module name=&quot;NewlineAtEndOfFile&quot;&gt;
  &lt;property name=&quot;lineSeparator&quot; value=&quot;lf&quot;/&gt;
&lt;/module&gt;
        </source>
        <p>Example:</p>
        <source>
// File ending with a new line
public class Test {⤶
⤶
}⤶ // ok
Note: The comment // ok is a virtual, not actually present in the file

// File ending without a new line
public class Test1 {⤶
⤶
}␍⤶ // violation, expected line ending for file is LF(\n), but CRLF(\r\n) is detected
        </source>

        <p>
          To configure the check to work only on Java, XML and Python files:
        </p>
        <source>
&lt;module name=&quot;NewlineAtEndOfFile&quot;&gt;
  &lt;property name=&quot;fileExtensions&quot; value=&quot;java, xml, py&quot;/&gt;
&lt;/module&gt;
        </source>
        <p>Example:</p>
        <source>
// Any java file
public class Test {⤶
} // violation, file should end with a new line.

// Any py file
print("Hello World") // violation, file should end with a new line.

// Any txt file
This is a sample text file. // ok, this file is not specified in the config.
        </source>
      </subsection>

      <subsection name="Example of Usage" id="NewlineAtEndOfFile_Example_of_Usage">
        <ul>
          <li>
            <a href="https://github.com/search?q=path%3Asrc%2Fmain%2Fresources+filename%3Asun_checks.xml+repo%3Acheckstyle%2Fcheckstyle+NewlineAtEndOfFile">
            Sun Style</a>
          </li>
          <li>
            <a href="https://github.com/search?q=path%3Aconfig+filename%3Acheckstyle-checks.xml+repo%3Acheckstyle%2Fcheckstyle+NewlineAtEndOfFile">
            Checkstyle Style</a>
          </li>
        </ul>
      </subsection>

      <subsection name="Violation Messages" id="NewlineAtEndOfFile_Violation_Messages">
        <ul>
          <li>
            <a href="https://github.com/search?q=path%3Asrc%2Fmain%2Fresources%2Fcom%2Fpuppycrawl%2Ftools%2Fcheckstyle%2Fchecks+filename%3Amessages*.properties+repo%3Acheckstyle%2Fcheckstyle+%22noNewlineAtEOF%22">
            noNewlineAtEOF</a>
          </li>
          <li>
            <a href="https://github.com/search?q=path%3Asrc%2Fmain%2Fresources%2Fcom%2Fpuppycrawl%2Ftools%2Fcheckstyle%2Fchecks+filename%3Amessages*.properties+repo%3Acheckstyle%2Fcheckstyle+%22unable.open%22">
            unable.open</a>
          </li>
          <li>
            <a href="https://github.com/search?q=path%3Asrc%2Fmain%2Fresources%2Fcom%2Fpuppycrawl%2Ftools%2Fcheckstyle%2Fchecks+filename%3Amessages*.properties+repo%3Acheckstyle%2Fcheckstyle+%22wrong.line.end%22">
            wrong.line.end</a>
          </li>
        </ul>
        <p>
          All messages can be customized if the default message doesn't suit you.
          Please <a href="config.html#Custom_messages">see the documentation</a> to learn how to.
        </p>
      </subsection>

      <subsection name="Package" id="NewlineAtEndOfFile_Package">
        <p>
          com.puppycrawl.tools.checkstyle.checks
        </p>
      </subsection>

      <subsection name="Parent Module" id="NewlineAtEndOfFile_Parent_Module">
        <p>
          <a href="config.html#Checker">Checker</a>
        </p>
      </subsection>
    </section>

    <section name="NoCodeInFile">
      <p>Since Checkstyle 8.33</p>

      <subsection name="Description" id="NoCodeInFile_Description">
        <p>
          Checks whether file contains code.
          Files which are considered to have no code:
        </p>
        <ul>
          <li>
            File with no text
          </li>
          <li>
            File with single-line comment(s)
          </li>
          <li>
            File with a multi line comment(s).
          </li>
        </ul>
      </subsection>

      <subsection name="Examples" id="NoCodeInFile_Examples">
        <p>
          To configure the check:
        </p>
        <source>
&lt;module name=&quot;NoCodeInFile&quot;/&gt;
        </source>
        <p>
          Example:
        </p>
        <p>
          Content of the files:
        </p>
        <source>
// single-line comment // violation
        </source>
        <source>
/* // violation
 block comment
*/
        </source>
      </subsection>

      <subsection name="Example of Usage" id="NoCodeInFile_Example_of_Usage">
        <ul>
          <li>
            <a href="https://github.com/search?q=path%3Aconfig+filename%3Acheckstyle-checks.xml+repo%3Acheckstyle%2Fcheckstyle+NoCodeInFile">
            Checkstyle Style</a>
          </li>
        </ul>
      </subsection>

      <subsection name="Violation Messages" id="NoCodeInFile_Violation_Messages">
        <ul>
          <li>
            <a href="https://github.com/search?q=path%3Asrc%2Fmain%2Fresources%2Fcom%2Fpuppycrawl%2Ftools%2Fcheckstyle%2Fchecks+filename%3Amessages*.properties+repo%3Acheckstyle%2Fcheckstyle+%22nocode.in.file%22">
            nocode.in.file</a>
          </li>
        </ul>
        <p>
          All messages can be customized if the default message doesn't suit you.
          Please <a href="config.html#Custom_messages">see the documentation</a> to learn how to.
        </p>
      </subsection>

      <subsection name="Package" id="NoCodeInFile_Package">
        <p>
          com.puppycrawl.tools.checkstyle.checks
        </p>
      </subsection>

      <subsection name="Parent Module" id="NoCodeInFile_Parent_Module">
        <p>
          <a href="config.html#TreeWalker">TreeWalker</a>
        </p>
      </subsection>
    </section>

    <section name="OrderedProperties">
      <p>Since Checkstyle 8.22</p>
      <subsection name="Description" id="OrderedProperties_Description">
        <p>
          Detects if keys in properties files are in correct order.
        </p>
        <p>
          Rationale: Sorted properties make it easy for people to find required properties by name
          in file. This makes it easier to merge. While there are no problems at runtime.
          This check is valuable only on files with string resources where order of lines
          does not matter at all, but this can be improved.
          E.g.: checkstyle/src/main/resources/com/puppycrawl/tools/checkstyle/messages.properties
          You may suppress warnings of this check for files that have a logical structure like
          build files or log4j configuration files. See SuppressionFilter.
          <code>
              &lt;suppress checks="OrderedProperties"
                  files="log4j.properties|ResourceBundle/Bug.*.properties|logging.properties"/&gt;
          </code>
        </p>
        <p>
          Known limitation: The key should not contain a newline.
          The string compare will work, but not the line number reporting.
        </p>
      </subsection>

      <subsection name="Properties" id="OrderedProperties_Properties">
        <div class="wrapper">
          <table>
            <tr>
              <th>name</th>
              <th>description</th>
              <th>type</th>
              <th>default value</th>
              <th>since</th>
            </tr>
            <tr>
              <td>fileExtensions</td>
              <td>Specify file type extension of the files to check.</td>
              <td><a href="property_types.html#String.5B.5D">String[]</a></td>
              <td><code>.properties</code></td>
              <td>8.22</td>
            </tr>
          </table>
        </div>
      </subsection>

      <subsection name="Examples" id="OrderedProperties_Examples">
        <p>
          To configure the check:
        </p>
        <source>
&lt;module name=&quot;OrderedProperties&quot;/&gt;
        </source>
        <p>
          Example properties file:
        </p>
        <source>
A =65
a =97
key =107 than nothing
key.sub =k is 107 and dot is 46
key.png =value - violation
        </source>
        <p>
          We check order of key's only. Here we would like to use a Locale independent
          order mechanism and binary order. The order is case-insensitive and ascending.
        </p>
        <ul>
          <li>
            The capital 'A' is on 65 and the lowercase 'a' is on position 97 on the ascii table.
          </li>
          <li>
            Key and key.sub are in correct order here, because only keys are relevant.
            Therefore, on line 5 you have only "key" and nothing behind.
            On line 6 you have "key." The dot is on position 46 which is higher than nothing.
            key.png will be reported as violation because "png" comes before "sub".
          </li>
        </ul>

      </subsection>

      <subsection name="Example of Usage" id="OrderedProperties_Example_of_Usage">
        <ul>
          <li>
            <a href="https://github.com/search?q=path%3Aconfig+filename%3Acheckstyle-checks.xml+repo%3Acheckstyle%2Fcheckstyle+OrderedProperties">
              Checkstyle Style</a>
          </li>
        </ul>
      </subsection>

      <subsection name="Violation Messages" id="OrderedProperties_Violation_Messages">
        <ul>
          <li>
            <a href="https://github.com/search?q=path%3Asrc%2Fmain%2Fresources%2Fcom%2Fpuppycrawl%2Ftools%2Fcheckstyle%2Fchecks+filename%3Amessages*.properties+repo%3Acheckstyle%2Fcheckstyle+%22properties.notSorted.property%22">
              properties.notSorted.property</a>
          </li>
          <li>
            <a href="https://github.com/search?q=path%3Asrc%2Fmain%2Fresources%2Fcom%2Fpuppycrawl%2Ftools%2Fcheckstyle%2Fchecks+filename%3Amessages*.properties+repo%3Acheckstyle%2Fcheckstyle+%22unable.open.cause%22">
              unable.open.cause</a>
          </li>
        </ul>
        <p>
          All messages can be customized if the default message doesn't suit you.
          Please <a href="config.html#Custom_messages">see the documentation</a> to learn how to.
        </p>
      </subsection>

      <subsection name="Package" id="OrderedProperties_Package">
        <p>
          com.puppycrawl.tools.checkstyle.checks
        </p>
      </subsection>

      <subsection name="Parent Module" id="OrderedProperties_Parent_Module">
        <p>
          <a href="config.html#Checker">Checker</a>
        </p>
      </subsection>
    </section>

    <section name="OuterTypeFilename">
      <p>Since Checkstyle 5.3</p>
      <subsection name="Description" id="OuterTypeFilename_Description">
        <p>
          Checks that the outer type name and the file name match. For example,
          the class <code>Foo</code> must be in a file named
          <code>Foo.java</code>.
        </p>
      </subsection>

      <subsection name="Examples" id="OuterTypeFilename_Examples">
        <p>
          To configure the check:
        </p>
        <source>
&lt;module name=&quot;OuterTypeFilename&quot;/&gt;
        </source>
        <p>Example of class Test in a file named Test.java</p>
        <source>
public class Test { // OK

}
        </source>
        <p>Example of class Foo in a file named Test.java</p>
        <source>
class Foo { // violation

}
        </source>
        <p>Example of interface Foo in a file named Test.java</p>
        <source>
interface Foo { // violation

}
        </source>
        <p>Example of enum Foo in a file named Test.java</p>
        <source>
enum Foo { // violation

}
        </source>
        <p>Example of record Foo in a file named Test.java</p>
        <source>
record Foo { // violation

}
        </source>
      </subsection>

      <subsection name="Example of Usage" id="OuterTypeFilename_Example_of_Usage">
        <ul>
          <li>
            <a href="https://github.com/search?q=path%3Asrc%2Fmain%2Fresources+filename%3Agoogle_checks.xml+repo%3Acheckstyle%2Fcheckstyle+OuterTypeFilename">
            Google Style</a>
          </li>
          <li>
            <a href="https://github.com/search?q=path%3Aconfig+filename%3Acheckstyle-checks.xml+repo%3Acheckstyle%2Fcheckstyle+OuterTypeFilename">
            Checkstyle Style</a>
          </li>
        </ul>
      </subsection>

      <subsection name="Violation Messages" id="OuterTypeFilename_Violation_Messages">
        <ul>
          <li>
            <a href="https://github.com/search?q=path%3Asrc%2Fmain%2Fresources%2Fcom%2Fpuppycrawl%2Ftools%2Fcheckstyle%2Fchecks+filename%3Amessages*.properties+repo%3Acheckstyle%2Fcheckstyle+%22type.file.mismatch%22">
            type.file.mismatch</a>
          </li>
        </ul>
        <p>
          All messages can be customized if the default message doesn't suit you.
          Please <a href="config.html#Custom_messages">see the documentation</a> to learn how to.
        </p>
      </subsection>

      <subsection name="Package" id="OuterTypeFilename_Package">
        <p>
          com.puppycrawl.tools.checkstyle.checks
        </p>
      </subsection>

      <subsection name="Parent Module" id="OuterTypeFilename_Parent_Module">
        <p>
          <a href="config.html#TreeWalker">TreeWalker</a>
        </p>
      </subsection>
    </section>

    <section name="TodoComment">
      <p>Since Checkstyle 3.0</p>
      <subsection name="Description" id="TodoComment_Description">
        <p>
          Checks for <code>TODO:</code> comments. Actually
          it is a generic
          <a href="https://docs.oracle.com/en/java/javase/11/docs/api/java.base/java/util/regex/Pattern.html">
          pattern</a> matcher on Java comments. To check for other
          patterns in Java comments, set the <code>format</code> property.
        </p>
      </subsection>

      <subsection name="Properties" id="TodoComment_Properties">
        <div class="wrapper">
          <table>
            <tr>
              <th>name</th>
              <th>description</th>
              <th>type</th>
              <th>default value</th>
              <th>since</th>
            </tr>
            <tr>
              <td>format</td>
              <td>Specify pattern to match comments against.</td>
              <td><a href="property_types.html#Pattern">Pattern</a></td>
              <td><code>"TODO:"</code></td>
              <td>3.0</td>
            </tr>
          </table>
        </div>
      </subsection>

      <subsection name="Notes" id="TodoComment_Notes">
        <p>
          Using <code>TODO:</code> comments is a great way
          to keep track of tasks that need to be done. Having them
          reported by Checkstyle makes it very hard to forget about
          them.
        </p>
      </subsection>

      <subsection name="Examples" id="TodoComment_Examples">
        <p>
          To configure the check:
        </p>
        <source>
&lt;module name=&quot;TodoComment&quot;/&gt;
        </source>
        <p>
          Example:
        </p>
        <source>
i++; // TODO: do differently in future   // violation
i++; // todo: do differently in future   // OK
        </source>
        <p>
          To configure the check for comments that contain <code>TODO</code> and <code>FIXME</code>:
        </p>
        <source>
&lt;module name=&quot;TodoComment&quot;&gt;
  &lt;property name=&quot;format&quot; value=&quot;(TODO)|(FIXME)&quot;/&gt;
&lt;/module&gt;
        </source>
        <p>
          Example:
        </p>
        <source>
i++;   // TODO: do differently in future   // violation
i++;   // todo: do differently in future   // OK
i=i/x; // FIXME: handle x = 0 case         // violation
i=i/x; // FIX :  handle x = 0 case         // OK
        </source>
      </subsection>

      <subsection name="Example of Usage" id="TodoComment_Example_of_Usage">
        <ul>
          <li>
            <a href="https://github.com/search?q=path%3Asrc%2Fmain%2Fresources+filename%3Asun_checks.xml+repo%3Acheckstyle%2Fcheckstyle+TodoComment">
            Sun Style</a>
          </li>
          <li>
            <a href="https://github.com/search?q=path%3Aconfig+filename%3Acheckstyle-checks.xml+repo%3Acheckstyle%2Fcheckstyle+TodoComment">
            Checkstyle Style</a>
          </li>
        </ul>
      </subsection>

      <subsection name="Violation Messages" id="TodoComment_Violation_Messages">
        <ul>
          <li>
            <a href="https://github.com/search?q=path%3Asrc%2Fmain%2Fresources%2Fcom%2Fpuppycrawl%2Ftools%2Fcheckstyle%2Fchecks+filename%3Amessages*.properties+repo%3Acheckstyle%2Fcheckstyle+%22todo.match%22">
            todo.match</a>
          </li>
        </ul>
        <p>
          All messages can be customized if the default message doesn't suit you.
          Please <a href="config.html#Custom_messages">see the documentation</a> to learn how to.
        </p>
      </subsection>

      <subsection name="Package" id="TodoComment_Package">
        <p>
          com.puppycrawl.tools.checkstyle.checks
        </p>
      </subsection>

      <subsection name="Parent Module" id="TodoComment_Parent_Module">
        <p>
          <a href="config.html#TreeWalker">TreeWalker</a>
        </p>
      </subsection>
    </section>

    <section name="TrailingComment">
      <p>Since Checkstyle 3.4</p>
      <subsection name="Description" id="TrailingComment_Description">
        <p>
          The check to ensure that lines with code do not end with comment.
          For the case of <code>//</code> comments that means that the only thing
          that should precede it is whitespace. It doesn't check comments if
          they do not end a line; for example, it accepts the following:
          <code>Thread.sleep( 10 /*some comment here*/ );</code> Format
          property is intended to deal with the <code>} // while</code> example.
        </p>

        <p>
          Rationale: Steve McConnell in <cite>Code Complete</cite> suggests that
          endline comments are a bad practice. An end line comment would be
          one that is on the same line as actual code. For example:
        </p>

        <source>
a = b + c;      // Some insightful comment
d = e / f;        // Another comment for this line
        </source>

        <p>
          Quoting <cite>Code Complete</cite> for the justification:
        </p>

        <ul>
          <li> &quot;The comments have to be aligned so that they do not
          interfere with the visual structure of the code. If you don't align
          them neatly, they'll make your listing look like it's been through a
          washing machine.&quot;
          </li>
          <li> &quot;Endline comments tend to be hard to format...It takes
          time to align them. Such time is not spent learning more about the
          code; it's dedicated solely to the tedious task of pressing the
          spacebar or tab key.&quot;
          </li>
          <li> &quot;Endline comments are also hard to maintain. If the code
          on any line containing an endline comment grows, it bumps the
          comment farther out, and all the other endline comments will have to
          bumped out to match. Styles that are hard to maintain aren't
          maintained....&quot;
          </li>
          <li> &quot;Endline comments also tend to be cryptic. The right side
          of the line doesn't offer much room and the desire to keep the
          comment on one line means the comment must be short. Work then goes
          into making the line as short as possible instead of as clear as
          possible. The comment usually ends up as cryptic as
          possible....&quot;
          </li>
          <li> &quot;A systemic problem with endline comments is that it's
          hard to write a meaningful comment for one line of code. Most
          endline comments just repeat the line of code, which hurts more than
          it helps.&quot;
          </li>
        </ul>

        <p>
          McConnell's comments on being hard to maintain when the size of the line
          changes are even more important in the age of automated
          refactorings.
        </p>
      </subsection>

      <subsection name="Properties" id="TrailingComment_Properties">
        <div class="wrapper">
          <table>
            <tr>
              <th>name</th>
              <th>description</th>
              <th>type</th>
              <th>default value</th>
              <th>since</th>
            </tr>
            <tr>
              <td>format</td>
              <td>Specify pattern for strings allowed before the comment.</td>
              <td><a href="property_types.html#Pattern">Pattern</a></td>
              <td><code>"^[\s});]*$"</code></td>
              <td>3.4</td>
            </tr>
            <tr>
              <td>legalComment</td>
              <td>Define pattern for text allowed in trailing comments. This
                  pattern will not be applied to multiline comments.</td>
              <td><a href="property_types.html#Pattern">Pattern</a></td>
              <td><code>null</code></td>
              <td>4.2</td>
            </tr>
          </table>
        </div>
      </subsection>

      <subsection name="Examples" id="TrailingComment_Examples">
        <p>
          To configure the check:
        </p>
        <source>
&lt;module name=&quot;TrailingComment&quot;/&gt;
        </source>

        <p>
          Example:
        </p>
        <source>
// OK
if (/* OK */ x > 5) {}
int a = 5; // violation
doSomething(
  param1
); // OK, by default such trailing of method/code-block ending is allowed
        </source>

        <p>
          To configure the check to enforce only comment on a line:
        </p>
        <source>
&lt;module name=&quot;TrailingComment&quot;&gt;
  &lt;property name=&quot;format&quot; value=&quot;^\s*$&quot;/&gt;
&lt;/module&gt;
        </source>

        <p>
          Example:
        </p>
        <source>
// OK
if (&#47;&#42; OK, this comment does not end the line &#42;&#47; x > 5) {}
int a = 5; // violation, line content before comment should match pattern "^\s*$"
doSomething(
  param1
); // violation, line content before comment should match pattern "^\s*$"
        </source>

        <p>
          To configure check so that trailing comment with exact comments like
          &quot;SUPPRESS CHECKSTYLE&quot;, &quot;NOPMD&quot;, &quot;NOSONAR&quot;
          are suppressed:
        </p>
        <source>
&lt;module name=&quot;TrailingComment&quot;/&gt;
&lt;module name=&quot;SuppressionXpathSingleFilter&quot;&gt;
  &lt;property name=&quot;checks&quot; value=&quot;TrailingCommentCheck&quot;/&gt;
  &lt;property name=&quot;query&quot; value=&quot;//SINGLE_LINE_COMMENT
    [./COMMENT_CONTENT[@text=&apos; NOSONAR\n&apos; or @text=&apos; NOPMD\n&apos;
    or @text=&apos; SUPPRESS CHECKSTYLE\n&apos;]]&quot;/&gt;
&lt;/module&gt;
        </source>

        <p>
          Example for trailing comments check to suppress specific trailing comment:
        </p>
        <source>
public class Test {
  int a; // SUPPRESS CHECKSTYLE
  int b; // NOPMD
  int c; // NOSONAR
  int d; // violation, not suppressed
}
        </source>

        <p>
          To configure check so that trailing comment starting with &quot;SUPPRESS CHECKSTYLE&quot;,
          &quot;NOPMD&quot;, &quot;NOSONAR&quot; are suppressed:
        </p>
        <source>
&lt;module name=&quot;TrailingComment&quot;/&gt;
&lt;module name=&quot;SuppressionXpathSingleFilter&quot;&gt;
  &lt;property name=&quot;checks&quot; value=&quot;TrailingCommentCheck&quot;/&gt;
  &lt;property name=&quot;query&quot; value=&quot;//SINGLE_LINE_COMMENT
    [./COMMENT_CONTENT[starts-with(@text, &apos; NOPMD&apos;)]]&quot;/&gt;
  &lt;property name=&quot;query&quot; value=&quot;//SINGLE_LINE_COMMENT
    [./COMMENT_CONTENT[starts-with(@text, &apos; SUPPRESS CHECKSTYLE&apos;)]]&quot;/&gt;
  &lt;property name=&quot;query&quot; value=&quot;//SINGLE_LINE_COMMENT
    [./COMMENT_CONTENT[starts-with(@text, &apos; NOSONAR&apos;)]]&quot;/&gt;
&lt;/module&gt;
        </source>

        <p>
          Example:
        </p>
        <source>
public class Test {
  int a; // SUPPRESS CHECKSTYLE - OK, comment starts with " SUPPRESS CHECKSTYLE"
  int b; // NOPMD - OK, comment starts with " NOPMD"
  int c; // NOSONAR - OK, comment starts with " NOSONAR"
  int d; // violation, not suppressed
}
        </source>

      </subsection>

      <subsection name="Example of Usage" id="TrailingComment_Example_of_Usage">
        <ul>
          <li>
            <a href="https://github.com/search?q=path%3Aconfig+filename%3Acheckstyle-checks.xml+repo%3Acheckstyle%2Fcheckstyle+TrailingComment">
            Checkstyle Style</a>
          </li>
        </ul>
      </subsection>

      <subsection name="Violation Messages" id="TrailingComment_Violation_Messages">
        <ul>
          <li>
            <a href="https://github.com/search?q=path%3Asrc%2Fmain%2Fresources%2Fcom%2Fpuppycrawl%2Ftools%2Fcheckstyle%2Fchecks+filename%3Amessages*.properties+repo%3Acheckstyle%2Fcheckstyle+%22trailing.comments%22">
            trailing.comments</a>
          </li>
        </ul>
        <p>
          All messages can be customized if the default message doesn't suit you.
          Please <a href="config.html#Custom_messages">see the documentation</a> to learn how to.
        </p>
      </subsection>

      <subsection name="Package" id="TrailingComment_Package">
        <p>
          com.puppycrawl.tools.checkstyle.checks
        </p>
      </subsection>

      <subsection name="Parent Module" id="TrailingComment_Parent_Module">
        <p>
          <a href="config.html#TreeWalker">TreeWalker</a>
        </p>
      </subsection>
    </section>

    <section name="Translation">
      <p>Since Checkstyle 3.0</p>
      <subsection name="Description" id="Translation_Description">
        <p>
          Ensures the correct translation of code by checking property files for
          consistency regarding their keys. Two property files describing the same context
            are consistent if they contain the same keys. TranslationCheck also can check
            an existence of required
          translations which must exist in a project, if <code>requiredTranslations</code>
          option is used.
        </p>
        <p>
          Consider the following properties file in the same directory:
        </p>
        <source>
#messages.properties
hello=Hello
cancel=Cancel

#messages_de.properties
hell=Hallo
ok=OK
        </source>
        <p>
          The Translation check will find the typo in the German <code>hello</code>
          key, the missing <code>ok</code> key in the default resource file and the
          missing <code>cancel</code> key in the German resource file:
        </p>
        <source>
messages_de.properties: Key 'hello' missing.
messages_de.properties: Key 'cancel' missing.
messages.properties: Key 'hell' missing.
messages.properties: Key 'ok' missing.
        </source>
      </subsection>

      <subsection name="Notes" id="Translation_Notes">
        <p>
          Language code for the property <code>requiredTranslations</code> is composed of
          the lowercase, two-letter codes as defined by
          <a href="https://en.wikipedia.org/wiki/List_of_ISO_639-1_codes">ISO 639-1</a>.
          Default value is empty String Set which means that only the existence
          of default translation is checked. Note, if you specify language codes (or just
          one language code) of required translations, the check will also check for
          the existence of default translation files in the project.
        </p>
        <p>
          Attention: the check will perform the validation of ISO codes if the option
          is used. So, if you specify, for example, "mm" for language code, TranslationCheck
          will raise a violation that the language code is incorrect.
        </p>
        <p>
          Attention: this Check could produce false-positives if it
          is used with <a href="config.html#Checker">Checker</a> that use cache (property
          "cacheFile") This is a known design problem, and will be addressed at
          <a href="https://github.com/checkstyle/checkstyle/issues/3539">issue</a>.
        </p>
      </subsection>

      <subsection name="Properties" id="Translation_Properties">
        <div class="wrapper">
          <table>
            <tr>
              <th>name</th>
              <th>description</th>
              <th>type</th>
              <th>default value</th>
              <th>since</th>
            </tr>
            <tr>
              <td>fileExtensions</td>
              <td>
                Specify file type extension to identify translation files. Setting
                this property is typically only required if your
                translation files are preprocessed and the original files
                do not have the extension <code>.properties</code>
              </td>
              <td><a href="property_types.html#String.5B.5D">String[]</a></td>
              <td><code>.properties</code></td>
              <td>3.0</td>
            </tr>
            <tr>
              <td>baseName</td>
              <td>Specify
                <a href="https://docs.oracle.com/en/java/javase/11/docs/api/java.base/java/util/ResourceBundle.html">
                Base name</a> of resource bundles which contain message resources. It helps
                the check to distinguish config and localization resources.
              </td>
              <td><a href="property_types.html#Pattern">Pattern</a></td>
              <td><code>"^messages.*$"</code></td>
              <td>6.17</td>
            </tr>
            <tr>
              <td>requiredTranslations</td>
              <td>
                Specify language codes of required translations which must exist in the project.
              </td>
              <td><a href="property_types.html#String.5B.5D">String[]</a></td>
              <td><code>{}</code></td>
              <td>6.11</td>
            </tr>
          </table>
        </div>
      </subsection>

      <subsection name="Examples" id="Translation_Examples">
        <p>
          Note, that files with the same path and base name but which have different
          extensions will be considered as files that belong to different resource bundles.
        </p>
        <p>
          To configure the check to check only files which have '.properties' and '.translations'
          extensions:
        </p>
        <source>
&lt;module name=&quot;Translation&quot;&gt;
  &lt;property name=&quot;fileExtensions&quot; value=&quot;properties, translations&quot;/&gt;
  &lt;property name=&quot;requiredTranslations&quot; value=&quot;fr&quot;/&gt;
&lt;/module&gt;
        </source>
        <p>
          Example:
        </p>
        <source>
#messages.properties
hello=Hello
cancel=Cancel

#messages.translations
hello=Hallo
ok=OK
        </source>
        <source>
messages.properties: Properties file 'messages_fr.properties' is missing.
messages.translations: Properties file 'messages_fr.translations' is missing.
        </source>
        <p>
          An example of how to configure the check to validate only bundles whose base names
          start with "ButtonLabels":
        </p>
        <source>
&lt;module name=&quot;Translation&quot;&gt;
  &lt;property name=&quot;baseName&quot; value=&quot;^ButtonLabels.*$&quot;/&gt;
  &lt;property name=&quot;requiredTranslations&quot; value=&quot;fr&quot;/&gt;
&lt;/module&gt;
        </source>
<<<<<<< HEAD
=======
        <p>
          Example:
        </p>
        <source>
#ButtonLabels.properties
hello=Hello
cancel=Cancel

#ButtonLabels_fr.properties
hello=Bonjour
name=Nom
        </source>
        <source>
ButtonLabels.properties: Key 'name' is missing.
ButtonLabels_fr.properties: Key 'cancel' is missing.
        </source>
>>>>>>> d2648e42
        <p>
          Example:
        </p>
        <source>
#ButtonLabels.properties
hello=Hello
cancel=Cancel

#ButtonLabels_fr.properties
hello=Bonjour
name=Nom
        </source>
        <source>
ButtonLabels.properties: Key 'name' is missing.
ButtonLabels_fr.properties: Key 'cancel' is missing.
        </source>
        <p>
<<<<<<< HEAD
          To configure the check to check the existence of Japanese and French translations:
        </p>
        <source>
&lt;module name=&quot;Translation&quot;&gt;
  &lt;property name=&quot;requiredTranslations&quot; value=&quot;ja, fr&quot;/&gt;
&lt;/module&gt;
        </source>
        <p>
          Example:
        </p>
        <source>
#messages.properties
hello=Hello
cancel=Cancel

#messages_ja.properties
greeting=こんにちは
age=年齢

#messages_fr.properties
greeting=Bonjour
name=Nom
        </source>
        <source>
=======
          Example:
        </p>
        <source>
#messages.properties
hello=Hello
cancel=Cancel

#messages_ja.properties
greeting=こんにちは
age=年齢

#messages_fr.properties
greeting=Bonjour
name=Nom
        </source>
        <source>
>>>>>>> d2648e42
messages.properties: Key 'age' missing.
messages.properties: Key 'name' missing.
messages_fr.properties: Key 'age' missing.
messages_fr.properties: Key 'cancel' missing.
messages_ja.properties: Key 'cancel' missing.
messages_ja.properties: Key 'name' missing.
        </source>
      </subsection>

      <subsection name="Example of Usage" id="Translation_Example_of_Usage">
        <ul>
          <li>
            <a href="https://github.com/search?q=path%3Asrc%2Fmain%2Fresources+filename%3Asun_checks.xml+repo%3Acheckstyle%2Fcheckstyle+Translation">
            Sun Style</a>
          </li>
          <li>
            <a href="https://github.com/search?q=path%3Aconfig+filename%3Acheckstyle-checks.xml+repo%3Acheckstyle%2Fcheckstyle+Translation">
            Checkstyle Style</a>
          </li>
        </ul>
      </subsection>

      <subsection name="Violation Messages" id="Translation_Violation_Messages">
        <ul>
          <li>
            <a href="https://github.com/search?q=path%3Asrc%2Fmain%2Fresources%2Fcom%2Fpuppycrawl%2Ftools%2Fcheckstyle%2Fchecks+filename%3Amessages*.properties+repo%3Acheckstyle%2Fcheckstyle+%22translation.missingKey%22">
            translation.missingKey</a>
          </li>
          <li>
            <a href="https://github.com/search?q=path%3Asrc%2Fmain%2Fresources%2Fcom%2Fpuppycrawl%2Ftools%2Fcheckstyle%2Fchecks+filename%3Amessages*.properties+repo%3Acheckstyle%2Fcheckstyle+%22translation.missingTranslationFile%22">
            translation.missingTranslationFile</a>
          </li>
        </ul>
        <p>
          All messages can be customized if the default message doesn't suit you.
          Please <a href="config.html#Custom_messages">see the documentation</a> to learn how to.
        </p>
      </subsection>

      <subsection name="Package" id="Translation_Package">
        <p>
          com.puppycrawl.tools.checkstyle.checks
        </p>
      </subsection>

      <subsection name="Parent Module" id="Translation_Parent_Module">
        <p>
          <a href="config.html#Checker">Checker</a>
        </p>
      </subsection>
    </section>

    <section name="UncommentedMain">
      <p>Since Checkstyle 3.2</p>
      <subsection name="Description" id="UncommentedMain_Description">
        <p>
          Detects uncommented <code>main</code> methods.
        </p>

        <p>
          Rationale: A <code>main</code> method is often used for debugging
          purposes. When debugging is finished, developers often forget
          to remove the method, which changes the API and increases the
          size of the resulting class or JAR file. Except for
          the real program entry points, all <code>main</code> methods should be
          removed or commented out of the sources.
        </p>
      </subsection>

      <subsection name="Properties" id="UncommentedMain_Properties">
        <div class="wrapper">
          <table>
            <tr>
              <th>name</th>
              <th>description</th>
              <th>type</th>
              <th>default value</th>
              <th>since</th>
            </tr>
            <tr>
              <td>excludedClasses</td>
              <td>Specify pattern for qualified names of classes which are allowed
              to have a <code>main</code> method.</td>
              <td><a href="property_types.html#Pattern">Pattern</a></td>
              <td><code>"^$"</code></td>
              <td>3.2</td>
            </tr>
          </table>
        </div>
      </subsection>

      <subsection name="Examples" id="UncommentedMain_Examples">
        <p>
          To configure the check:
        </p>
        <source>
&lt;module name=&quot;UncommentedMain&quot;/&gt;
        </source>
        <p>Example:</p>
        <source>
public class Game {
   public static void main(String... args){}   // violation
}

public class Main {
   public static void main(String[] args){}   // violation
}

public class Launch {
   //public static void main(String[] args){} // OK
}

public class Start {
   public void main(){}                       // OK
}

public record MyRecord1 {
    public void main(){}                       // violation
}

public record MyRecord2 {
    //public void main(){}                     // OK
}
        </source>
        <p>
          To configure the check to allow the <code>main</code> method for all classes
          with &quot;Main&quot; name:
        </p>
        <source>
&lt;module name=&quot;UncommentedMain&quot;&gt;
  &lt;property name=&quot;excludedClasses&quot; value=&quot;\.Main$&quot;/&gt;
&lt;/module&gt;
        </source>
        <p>Example:</p>
        <source>
public class Game {
   public static void main(String... args){}   // violation
}

public class Main {
   public static void main(String[] args){}   // OK
}

public class Launch {
   //public static void main(String[] args){} // OK
}

public class Start {
   public void main(){}                       // OK
}

public record MyRecord1 {
    public void main(){}                      // OK
}

        </source>
      </subsection>

      <subsection name="Example of Usage" id="UncommentedMain_Example_of_Usage">
        <ul>
          <li>
            <a href="https://github.com/search?q=path%3Aconfig+filename%3Acheckstyle-checks.xml+repo%3Acheckstyle%2Fcheckstyle+UncommentedMain">
            Checkstyle Style</a>
          </li>
        </ul>
      </subsection>

      <subsection name="Violation Messages" id="UncommentedMain_Violation_Messages">
        <ul>
          <li>
            <a href="https://github.com/search?q=path%3Asrc%2Fmain%2Fresources%2Fcom%2Fpuppycrawl%2Ftools%2Fcheckstyle%2Fchecks+filename%3Amessages*.properties+repo%3Acheckstyle%2Fcheckstyle+%22uncommented.main%22">
            uncommented.main</a>
          </li>
        </ul>
        <p>
          All messages can be customized if the default message doesn't suit you.
          Please <a href="config.html#Custom_messages">see the documentation</a> to learn how to.
        </p>
      </subsection>

      <subsection name="Package" id="UncommentedMain_Package">
        <p>
          com.puppycrawl.tools.checkstyle.checks
        </p>
      </subsection>

      <subsection name="Parent Module" id="UncommentedMain_Parent_Module">
        <p>
          <a href="config.html#TreeWalker">TreeWalker</a>
        </p>
      </subsection>
    </section>

    <section name="UniqueProperties">
      <p>Since Checkstyle 5.7</p>
      <subsection name="Description" id="UniqueProperties_Description">
        <p>
          Detects duplicated keys in properties files.
        </p>
        <p>
          Rationale: Multiple property keys usually appear after merge
          or rebase of several branches. While there are no problems in
          runtime, there can be a confusion due to having different values
          for the duplicated properties.
        </p>

      </subsection>

      <subsection name="Properties" id="UniqueProperties_Properties">
        <div class="wrapper">
          <table>
            <tr>
              <th>name</th>
              <th>description</th>
              <th>type</th>
              <th>default value</th>
              <th>since</th>
            </tr>
            <tr>
              <td>fileExtensions</td>
              <td>Specify file type extension of the files to check.</td>
              <td><a href="property_types.html#String.5B.5D">String[]</a></td>
              <td><code>.properties</code></td>
              <td>5.7</td>
            </tr>
          </table>
        </div>
      </subsection>

      <subsection name="Examples" id="UniqueProperties_Examples">
        <p>
          To configure the check:
        </p>
        <source>
&lt;module name=&quot;UniqueProperties&quot;/&gt;
        </source>
        <p>
          Example: in foo.properties file
        </p>
        <source>
key.one=44
key.two=32 // OK
key.one=54 // violation
        </source>
        <p>
          To configure the check to scan custom file extensions:
        </p>
        <source>
&lt;module name=&quot;UniqueProperties&quot;&gt;
  &lt;property name=&quot;fileExtensions&quot; value=&quot;customProperties"/&gt;
&lt;/module&gt;
        </source>
        <p>
          Example: in foo.customProperties file
        </p>
        <source>
key.one=44
key.two=32 // OK
key.one=54 // violation
        </source>
        <p>
          Example: in foo.properties file
        </p>
        <source>
key.one=44
key.two=32 // OK
key.one=54 // OK, file is not checked
        </source>
      </subsection>

      <subsection name="Example of Usage" id="UniqueProperties_Example_of_Usage">
        <ul>
          <li>
            <a href="https://github.com/search?q=path%3Aconfig+filename%3Acheckstyle-checks.xml+repo%3Acheckstyle%2Fcheckstyle+UniqueProperties">
            Checkstyle Style</a>
          </li>
        </ul>
      </subsection>

      <subsection name="Violation Messages" id="UniqueProperties_Violation_Messages">
        <ul>
          <li>
            <a href="https://github.com/search?q=path%3Asrc%2Fmain%2Fresources%2Fcom%2Fpuppycrawl%2Ftools%2Fcheckstyle%2Fchecks+filename%3Amessages*.properties+repo%3Acheckstyle%2Fcheckstyle+%22properties.duplicate.property%22">
            properties.duplicate.property</a>
          </li>
          <li>
            <a href="https://github.com/search?q=path%3Asrc%2Fmain%2Fresources%2Fcom%2Fpuppycrawl%2Ftools%2Fcheckstyle%2Fchecks+filename%3Amessages*.properties+repo%3Acheckstyle%2Fcheckstyle+%22unable.open.cause%22">
            unable.open.cause</a>
          </li>
        </ul>
        <p>
          All messages can be customized if the default message doesn't suit you.
          Please <a href="config.html#Custom_messages">see the documentation</a> to learn how to.
        </p>
      </subsection>

      <subsection name="Package" id="UniqueProperties_Package">
        <p>
          com.puppycrawl.tools.checkstyle.checks
        </p>
      </subsection>

      <subsection name="Parent Module" id="UniqueProperties_Parent_Module">
        <p>
          <a href="config.html#Checker">Checker</a>
        </p>
      </subsection>
    </section>

    <section name="UpperEll">
      <p>Since Checkstyle 3.0</p>
      <subsection name="Description" id="UpperEll_Description">
        <p>
          Checks that long constants are defined with an upper ell. That
          is <code>'L'</code> and not <code>'l'</code>. This is in accordance with the Java
          Language Specification,
          <a href="https://docs.oracle.com/javase/specs/jls/se11/html/jls-3.html#jls-3.10.1">
          Section 3.10.1</a>.
        </p>

        <p>
          Rationale: The lower-case ell <code>'l'</code> looks a lot like <code>1</code>.
        </p>
      </subsection>

      <subsection name="Examples" id="UpperEll_Examples">
        <p>
          To configure the check:
        </p>
        <source>
&lt;module name=&quot;UpperEll&quot;/&gt;
        </source>
        <source>
class Test {
  long var1 = 508987; // OK
  long var2 = 508987l; // violation
  long var3 = 508987L; // OK
}
        </source>
      </subsection>

      <subsection name="Example of Usage" id="UpperEll_Example_of_Usage">
        <ul>
          <li>
            <a href="https://github.com/search?q=path%3Asrc%2Fmain%2Fresources+filename%3Agoogle_checks.xml+repo%3Acheckstyle%2Fcheckstyle+UpperEll">
            Google Style</a>
          </li>
          <li>
            <a href="https://github.com/search?q=path%3Asrc%2Fmain%2Fresources+filename%3Asun_checks.xml+repo%3Acheckstyle%2Fcheckstyle+UpperEll">
            Sun Style</a>
          </li>
          <li>
            <a href="https://github.com/search?q=path%3Aconfig+filename%3Acheckstyle-checks.xml+repo%3Acheckstyle%2Fcheckstyle+UpperEll">
            Checkstyle Style</a>
          </li>
        </ul>
      </subsection>

      <subsection name="Violation Messages" id="UpperEll_Violation_Messages">
        <ul>
          <li>
            <a href="https://github.com/search?q=path%3Asrc%2Fmain%2Fresources%2Fcom%2Fpuppycrawl%2Ftools%2Fcheckstyle%2Fchecks+filename%3Amessages*.properties+repo%3Acheckstyle%2Fcheckstyle+%22upperEll%22">
            upperEll</a>
          </li>
        </ul>
        <p>
          All messages can be customized if the default message doesn't suit you.
          Please <a href="config.html#Custom_messages">see the documentation</a> to learn how to.
        </p>
      </subsection>

      <subsection name="Package" id="UpperEll_Package">
        <p>
          com.puppycrawl.tools.checkstyle.checks
        </p>
      </subsection>

      <subsection name="Parent Module" id="UpperEll_Parent_Module">
        <p>
          <a href="config.html#TreeWalker">TreeWalker</a>
        </p>
      </subsection>
    </section>
  </body>
</document><|MERGE_RESOLUTION|>--- conflicted
+++ resolved
@@ -2687,8 +2687,6 @@
   &lt;property name=&quot;requiredTranslations&quot; value=&quot;fr&quot;/&gt;
 &lt;/module&gt;
         </source>
-<<<<<<< HEAD
-=======
         <p>
           Example:
         </p>
@@ -2705,25 +2703,7 @@
 ButtonLabels.properties: Key 'name' is missing.
 ButtonLabels_fr.properties: Key 'cancel' is missing.
         </source>
->>>>>>> d2648e42
-        <p>
-          Example:
-        </p>
-        <source>
-#ButtonLabels.properties
-hello=Hello
-cancel=Cancel
-
-#ButtonLabels_fr.properties
-hello=Bonjour
-name=Nom
-        </source>
-        <source>
-ButtonLabels.properties: Key 'name' is missing.
-ButtonLabels_fr.properties: Key 'cancel' is missing.
-        </source>
-        <p>
-<<<<<<< HEAD
+        <p>
           To configure the check to check the existence of Japanese and French translations:
         </p>
         <source>
@@ -2748,24 +2728,6 @@
 name=Nom
         </source>
         <source>
-=======
-          Example:
-        </p>
-        <source>
-#messages.properties
-hello=Hello
-cancel=Cancel
-
-#messages_ja.properties
-greeting=こんにちは
-age=年齢
-
-#messages_fr.properties
-greeting=Bonjour
-name=Nom
-        </source>
-        <source>
->>>>>>> d2648e42
 messages.properties: Key 'age' missing.
 messages.properties: Key 'name' missing.
 messages_fr.properties: Key 'age' missing.
