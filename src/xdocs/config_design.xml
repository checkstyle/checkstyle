--- conflicted
+++ resolved
@@ -1427,23 +1427,6 @@
         </source>
         <p>Example with default values:</p>
         <source>
-<<<<<<< HEAD
-public class MyClass 
-{	
- private int myPrivateField1; // Ok, has a visibility modifier
- private final int myPrivateField2; // Ok, has a private visibility
- public long serialVersionUID = 123456789L; // Ok, matches the patern ^serialVersionUID$
- public static final int MY_CONSTANT = 42; // Ok, static final 
-}
-
-public class MyClass 
-{	
- int myPrivateField; // Violation, must have a visibility modifier 
- protected String myProtectedField; // Violation, protected visibility is not allowed
- public final int MY_CONSTANT = 42; // Violation, public final fields are not allowed 
- public int NOT_CONSTANT = 42; // Violation, not static final, immutable, nor matching the patteern
-}	  
-=======
 public class MyClass
 {
  private int myPrivateField1; // Ok, has a visibility modifier
@@ -1458,7 +1441,6 @@
  public final int MY_CONSTANT = 42; // Violation, public final fields are not allowed
  public int NOT_CONSTANT = 42; // Violation, not (static final,immutable,matching the patteern)
 }
->>>>>>> aac129b7
         </source>
         <p>
           To configure the check so that it allows package visible members:
