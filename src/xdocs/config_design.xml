--- conflicted
+++ resolved
@@ -1506,7 +1506,6 @@
         <source>
 &lt;module name=&quot;VisibilityModifier&quot;/&gt;
         </source>
-<<<<<<< HEAD
         <p>Example</p>
         <source>
         public class FirstClass {} /*OK*/
@@ -1514,7 +1513,13 @@
         class ThirdClass {} /*OK,Default VisibilityModifier is present */
         protected class FourthClass {} /*OK*/
         </source>
-=======
+        <p>Example</p>
+        <source>
+        public class FirstClass {} /*OK*/
+        private class SecondClass {} /*OK*/
+        class ThirdClass {} /*OK,Default VisibilityModifier is present */
+        protected class FourthClass {} /*OK*/
+        </source>
         <p>Example with default values:</p>
         <source>
 public class MyClass {
@@ -1535,7 +1540,6 @@
  public final java.lang.String notes;   // violation, public immutable fields are not allowed
 
  public final Set&lt;String&gt; mySet1 = new HashSet&lt;&gt;();  // violation, HashSet is mutable
->>>>>>> a3d6286a
 
  public final ImmutableSet&lt;String&gt; mySet2;           // violation,
                                                      // immutable type not in config
@@ -1561,7 +1565,6 @@
   &lt;property name=&quot;packageAllowed&quot; value=&quot;true&quot;/&gt;
 &lt;/module&gt;
         </source>
-<<<<<<< HEAD
         <p>Example</p>
         <source>
         public class FirstClass {} /*OK*/
@@ -1569,7 +1572,6 @@
         class ThirdClass {} /*OK*/
         protected class FourthClass {} /*OK*/
         </source>
-=======
         <p>Example of allowed package visible members:</p>
         <source>
 public class MyClass {
@@ -1593,7 +1595,6 @@
 
  public final ImmutableSet&lt;String&gt; mySet2;           // violation,
                                                      // immutable type not in config
->>>>>>> a3d6286a
 
  public final ImmutableMap&lt;String, Object&gt; objects1; // violation,
                                                      // immutable type not in config
@@ -1661,51 +1662,49 @@
   &lt;property name=&quot;publicMemberPattern&quot; value=&quot;^$&quot;/&gt;
 &lt;/module&gt;
         </source>
-<<<<<<< HEAD
+        <p>Example of not allowed public members:</p>
+        <source>
+public class MyClass {
+ private int myPrivateField1;
+
+ int field1;              // violation, must have a visibility modifier
+
+ protected String field2; // violation, protected visibility is not allowed
+
+ public int field3 = 42;  // violation, not static final, immutable,
+                          // nor matching the pattern
+
+ public long serialVersionUID = 1L;  // Violation, not matched the pattern '^$'
+
+ public static final int field4 = 42;
+
+ public final int field5 = 42;          // violation, public immutable fields are not allowed
+ public final java.lang.String notes;   // violation, public immutable fields are not allowed
+
+ public final Set&lt;String&gt; mySet1 = new HashSet&lt;&gt;();  // violation, HashSet is mutable
+
+ public final ImmutableSet&lt;String&gt; mySet2;           // violation,
+                                                     // immutable type not in config
+
+ public final ImmutableMap&lt;String, Object&gt; objects1; // violation,
+                                                     // immutable type not in config
+
+ @com.annotation.CustomAnnotation
+ String annotatedString;      // violation, annotation is not configured
+
+ @CustomAnnotation
+ String shortCustomAnnotated; // violation, annotation is not configured
+
+ @com.google.common.annotations.VisibleForTesting
+ public String testString = "";
+}
+        </source>
         <p>Example</p>
         <source>
         public class FirstClass {} /*violation,should match pattern "^$"*/
         private class SecondClass {} /*OK*/
         class ThirdClass {} /*OK*/
         protected class FourthClass {} /*OK*/
-=======
-        <p>Example of not allowed public members:</p>
-        <source>
-public class MyClass {
- private int myPrivateField1;
-
- int field1;              // violation, must have a visibility modifier
-
- protected String field2; // violation, protected visibility is not allowed
-
- public int field3 = 42;  // violation, not static final, immutable,
-                          // nor matching the pattern
-
- public long serialVersionUID = 1L;  // Violation, not matched the pattern '^$'
-
- public static final int field4 = 42;
-
- public final int field5 = 42;          // violation, public immutable fields are not allowed
- public final java.lang.String notes;   // violation, public immutable fields are not allowed
-
- public final Set&lt;String&gt; mySet1 = new HashSet&lt;&gt;();  // violation, HashSet is mutable
-
- public final ImmutableSet&lt;String&gt; mySet2;           // violation,
-                                                     // immutable type not in config
-
- public final ImmutableMap&lt;String, Object&gt; objects1; // violation,
-                                                     // immutable type not in config
-
- @com.annotation.CustomAnnotation
- String annotatedString;      // violation, annotation is not configured
-
- @CustomAnnotation
- String shortCustomAnnotated; // violation, annotation is not configured
-
- @com.google.common.annotations.VisibleForTesting
- public String testString = "";
-}
->>>>>>> a3d6286a
         </source>
         <p>
           To configure the Check so that it allows public immutable fields
