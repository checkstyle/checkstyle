<?xml version="1.0" encoding="UTF-8"?>
<document xmlns="http://maven.apache.org/XDOC/2.0"
  xmlns:xsi="http://www.w3.org/2001/XMLSchema-instance"
  xsi:schemaLocation="http://maven.apache.org/XDOC/2.0 https://maven.apache.org/xsd/xdoc-2.0.xsd">
  <head>
    <title>CatchParameterName</title>
  </head>
  <body>
    <section name="CatchParameterName">
      <p>Since Checkstyle 6.14</p>
      <subsection name="Description" id="Description">
        <p>
          Checks that <code>catch</code> parameter names conform to a specified pattern.
        </p>
        <p>
          Default pattern has the following characteristic:
        </p>
        <ul>
          <li>allows names beginning with two lowercase letters followed by at least one uppercase
            or lowercase letter</li>
          <li>allows <code>e</code> abbreviation (suitable for exceptions end errors)</li>
          <li>allows <code>ex</code> abbreviation (suitable for exceptions)</li>
          <li>allows <code>t</code> abbreviation (suitable for throwables)</li>
          <li>prohibits numbered abbreviations like <code>e1</code> or <code>t2</code></li>
          <li>prohibits one letter prefixes like <code>pException</code></li>
          <li>prohibits two letter abbreviations like <code>ie</code> or <code>ee</code></li>
          <li>prohibits any other characters than letters</li>
        </ul>
      </subsection>

      <subsection name="Properties" id="Properties">
        <div class="wrapper">
          <table>
            <tr>
              <th>name</th>
              <th>description</th>
              <th>type</th>
              <th>default value</th>
              <th>since</th>
            </tr>
            <tr>
              <td>format</td>
              <td>Sets the pattern to match valid identifiers.</td>
              <td><a href="../../property_types.html#Pattern">Pattern</a></td>
              <td><code>&quot;^(e|t|ex|[a-z][a-z][a-zA-Z]+)$&quot;</code></td>
              <td>6.14</td>
            </tr>
          </table>
        </div>
      </subsection>

      <subsection name="Examples" id="Examples">
        <p id="Example1-config">
          To configure the check:
        </p>
        <source>
&lt;module name=&quot;Checker&quot;&gt;
  &lt;module name=&quot;TreeWalker&quot;&gt;
    &lt;module name=&quot;CatchParameterName&quot;/&gt;
  &lt;/module&gt;
&lt;/module&gt;
        </source>
        <p id="Example1-code">Example:
        </p>
        <source>
<<<<<<< HEAD

=======
public class Example1 {
  public void myTest() {
    try {
      // ...
      throw new InterruptedException();
    } catch (ArithmeticException e) { // OK
      // ...
    } catch (ArrayIndexOutOfBoundsException ex) { // OK
      // ...
    } catch (IndexOutOfBoundsException e123) {
      // violation above, 'Name 'e123' must match pattern'
      // not allowed
      // ...
    } catch (NullPointerException ab) {
      // violation above, 'Name 'ab' must match pattern'
      // ...
    } catch (ArrayStoreException abc) { // OK
      // ...
    } catch (InterruptedException aBC) {
      // violation above, 'Name 'aBC' must match pattern'
      // should be in lowercase
      // ...
    } catch (RuntimeException abC) { // OK
      // ...
    } catch (Exception abCD) { // OK
      // ...
    } catch (Throwable t) { // OK
      // ...
    }
  }
}
>>>>>>> 6d38d931
        </source>
        <p>
          An example of how to configure the check for names that begin with
          a lower case letter, followed by any letters or digits is:
        </p>
        <p id="Example2-config">Configuration:</p>
        <source>
&lt;module name=&quot;Checker&quot;&gt;
  &lt;module name=&quot;TreeWalker&quot;&gt;
    &lt;module name=&quot;CatchParameterName&quot;&gt;
      &lt;property name=&quot;format&quot; value=&quot;^[a-z][a-zA-Z0-9]+$&quot;/&gt;
    &lt;/module&gt;
  &lt;/module&gt;
&lt;/module&gt;
        </source>
        <p id="Example2-code">Example:</p>
        <source>
public class Example2 {
  public void myTest() {
    try {
<<<<<<< HEAD
      throw new InterruptedException();
    } catch (ArithmeticException e) {
      // violation above, 'Name 'e' must match pattern'

    } catch (ArrayIndexOutOfBoundsException ex) {

    } catch (IndexOutOfBoundsException e123) {

    } catch (NullPointerException ab) {

    } catch (ArrayStoreException abc) {

    } catch (InterruptedException aBC) {

    } catch (RuntimeException abC) {

    } catch (Exception EighthException) {
      // violation above, 'Name 'EighthException' must match pattern'

    } catch (Throwable t) {
      // violation above, 'Name 't' must match pattern'

=======
      throw new IOException();
      // ...
    } catch (ArithmeticException ex) { // OK
      // ...
    } catch (ArrayIndexOutOfBoundsException ex2) { // OK
      // ...
    } catch (IOException thirdException) { // OK
      // ...
    } catch (Exception FourthException) {
      // violation above, 'Name 'FourthException' must match pattern'
      // ...
>>>>>>> 6d38d931
    }
  }
}
        </source>
      </subsection>

      <subsection name="Example of Usage" id="Example_of_Usage">
        <ul>
          <li>
            <a href="https://github.com/search?q=path%3Asrc%2Fmain%2Fresources%20path%3A**%2Fgoogle_checks.xml+repo%3Acheckstyle%2Fcheckstyle+CatchParameterName">
              Google Style
            </a>
          </li>
          <li>
            <a href="https://github.com/search?q=path%3Aconfig%20path%3A**%2Fcheckstyle-checks.xml+repo%3Acheckstyle%2Fcheckstyle+CatchParameterName">
              Checkstyle Style
            </a>
          </li>
        </ul>
      </subsection>

      <subsection name="Violation Messages" id="Violation_Messages">
        <ul>
          <li>
            <a href="https://github.com/search?q=path%3Asrc%2Fmain%2Fresources%2Fcom%2Fpuppycrawl%2Ftools%2Fcheckstyle%2Fchecks%2Fnaming%20path%3A**%2Fmessages*.properties+repo%3Acheckstyle%2Fcheckstyle+%22name.invalidPattern%22">
              name.invalidPattern
            </a>
          </li>
        </ul>
        <p>
          All messages can be customized if the default message doesn't suit you.
          Please <a href="../../config.html#Custom_messages">see the documentation</a>
          to learn how to.
        </p>
      </subsection>

      <subsection name="Package" id="Package">
        <p>com.puppycrawl.tools.checkstyle.checks.naming</p>
      </subsection>

      <subsection name="Parent Module" id="Parent_Module">
        <p>
          <a href="../../config.html#TreeWalker">TreeWalker</a>
        </p>
      </subsection>
    </section>
  </body>
</document><|MERGE_RESOLUTION|>--- conflicted
+++ resolved
@@ -63,41 +63,34 @@
         <p id="Example1-code">Example:
         </p>
         <source>
-<<<<<<< HEAD
-
-=======
 public class Example1 {
   public void myTest() {
     try {
-      // ...
       throw new InterruptedException();
-    } catch (ArithmeticException e) { // OK
-      // ...
-    } catch (ArrayIndexOutOfBoundsException ex) { // OK
-      // ...
+    } catch (ArithmeticException e) {
+
+    } catch (ArrayIndexOutOfBoundsException ex) {
+
     } catch (IndexOutOfBoundsException e123) {
       // violation above, 'Name 'e123' must match pattern'
-      // not allowed
-      // ...
+
     } catch (NullPointerException ab) {
       // violation above, 'Name 'ab' must match pattern'
-      // ...
-    } catch (ArrayStoreException abc) { // OK
-      // ...
+
+    } catch (ArrayStoreException abc) {
+
     } catch (InterruptedException aBC) {
       // violation above, 'Name 'aBC' must match pattern'
-      // should be in lowercase
-      // ...
-    } catch (RuntimeException abC) { // OK
-      // ...
-    } catch (Exception abCD) { // OK
-      // ...
-    } catch (Throwable t) { // OK
-      // ...
+
+    } catch (RuntimeException abC) {
+
+    } catch (Exception eighthException) {
+
+    } catch (Throwable t) {
+      
     }
   }
 }
->>>>>>> 6d38d931
         </source>
         <p>
           An example of how to configure the check for names that begin with
@@ -118,7 +111,6 @@
 public class Example2 {
   public void myTest() {
     try {
-<<<<<<< HEAD
       throw new InterruptedException();
     } catch (ArithmeticException e) {
       // violation above, 'Name 'e' must match pattern'
@@ -141,19 +133,6 @@
     } catch (Throwable t) {
       // violation above, 'Name 't' must match pattern'
 
-=======
-      throw new IOException();
-      // ...
-    } catch (ArithmeticException ex) { // OK
-      // ...
-    } catch (ArrayIndexOutOfBoundsException ex2) { // OK
-      // ...
-    } catch (IOException thirdException) { // OK
-      // ...
-    } catch (Exception FourthException) {
-      // violation above, 'Name 'FourthException' must match pattern'
-      // ...
->>>>>>> 6d38d931
     }
   }
 }
