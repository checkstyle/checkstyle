--- conflicted
+++ resolved
@@ -1362,11 +1362,7 @@
   ;;
 
 spotless)
-<<<<<<< HEAD
-  ./mvnw -e --no-transfer-progress clean spotless:check
-=======
   ./mvnw -e --no-transfer-progress spotless:check
->>>>>>> 9a080c5f
   ;;
 
 openrewrite-recipes)
