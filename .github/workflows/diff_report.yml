--- conflicted
+++ resolved
@@ -26,11 +26,7 @@
 # Parse PR Body, search for links to .properties and .xml files
   parse_body:
     if: github.event.comment.body == 'diff report' ||
-<<<<<<< HEAD
       github.event.comment.body == 'single report'
-=======
-        github.event.comment.body == 'single report'
->>>>>>> f5251bdf
     runs-on: ubuntu-latest
     outputs:
       project_link: ${{ steps.parse.outputs.project_link }}
@@ -106,10 +102,7 @@
      - name: Generate basic difference report
        if: github.event.comment.body == 'diff report'
        run: |
-<<<<<<< HEAD
          sudo apt install groovy
-=======
->>>>>>> f5251bdf
          cd contribution/checkstyle-tester
          bash
          REF="origin/${{needs.parse_body.outputs.branch}}"
@@ -119,10 +112,7 @@
      - name: Generate basic single report
        if: github.event.comment.body == 'single report'
        run: |
-<<<<<<< HEAD
          sudo apt install groovy
-=======
->>>>>>> f5251bdf
          cd contribution/checkstyle-tester
          bash
          REF="origin/${{needs.parse_body.outputs.branch}}"
