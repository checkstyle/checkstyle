---
type: specs.openrewrite.org/v1beta/recipe
name: org.checkstyle.AllAutoFixes
displayName: Auto Fixes
description: List of auto fixes from different providers.
recipeList:
<<<<<<< HEAD
#  - org.checkstyle.autofix.CheckstyleAutoFix:
#      violationReportPath: target/cs_errors.xml
#      configurationPath: config/checkstyle-checks.xml
#      propertiesPath: config/openrewrite-recipes-checkstyle.properties
=======
  - org.checkstyle.autofix.CheckstyleAutoFix:
      violationReportPath: target/cs_errors.xml
      configurationPath: config/checkstyle-checks.xml
      propertiesPath: config/openrewrite-recipes-checkstyle.properties
>>>>>>> 9a080c5f
  - org.openrewrite.java.RemoveUnusedImports
  - org.openrewrite.java.format.EmptyNewlineAtEndOfFile
  - org.openrewrite.java.format.NormalizeFormat
  - org.openrewrite.java.format.NormalizeLineBreaks
  - org.openrewrite.java.format.RemoveTrailingWhitespace
  - org.openrewrite.java.migrate.UpgradeToJava17
  - org.openrewrite.java.recipes.JavaRecipeBestPractices
  - org.openrewrite.java.recipes.RecipeTestingBestPractices
  - org.openrewrite.maven.UpdateMavenWrapper
  - org.openrewrite.staticanalysis.BufferedWriterCreationRecipes
  - org.openrewrite.staticanalysis.EqualsAvoidsNull
  - org.openrewrite.staticanalysis.InlineVariable
  - org.openrewrite.staticanalysis.JavaApiBestPractices
  - org.openrewrite.staticanalysis.LowercasePackage
  - org.openrewrite.staticanalysis.MissingOverrideAnnotation
  - org.openrewrite.staticanalysis.ModifierOrder
  - org.openrewrite.staticanalysis.NoFinalizer
  - org.openrewrite.staticanalysis.NoToStringOnStringType
  - org.openrewrite.staticanalysis.RemoveUnusedLocalVariables
  - org.openrewrite.staticanalysis.RemoveUnusedPrivateFields
  - org.openrewrite.staticanalysis.RemoveUnusedPrivateMethods
  - org.openrewrite.staticanalysis.ReplaceLambdaWithMethodReference
  - org.openrewrite.staticanalysis.SimplifyTernaryRecipes
  - org.openrewrite.staticanalysis.URLEqualsHashCodeRecipes
  - org.openrewrite.staticanalysis.UnnecessaryCloseInTryWithResources
  - org.openrewrite.staticanalysis.UnnecessaryExplicitTypeArguments
  - org.openrewrite.staticanalysis.UnnecessaryParentheses
  - org.openrewrite.staticanalysis.UnnecessaryReturnAsLastStatement
  - org.openrewrite.staticanalysis.UseLambdaForFunctionalInterface
  - org.openrewrite.text.EndOfLineAtEndOfFile
  - tech.picnic.errorprone.refasterrules.BigDecimalRulesRecipes
  - tech.picnic.errorprone.refasterrules.CharSequenceRulesRecipes
  - tech.picnic.errorprone.refasterrules.ClassRulesRecipes
  - tech.picnic.errorprone.refasterrules.CollectionRulesRecipes
  - tech.picnic.errorprone.refasterrules.ComparatorRulesRecipes
  - tech.picnic.errorprone.refasterrules.FileRulesRecipes
  - tech.picnic.errorprone.refasterrules.MapRulesRecipes
  - tech.picnic.errorprone.refasterrules.MicrometerRulesRecipes
  - tech.picnic.errorprone.refasterrules.MockitoRulesRecipes
  - tech.picnic.errorprone.refasterrules.PatternRulesRecipes
  - tech.picnic.errorprone.refasterrules.PreconditionsRulesRecipes
  - tech.picnic.errorprone.refasterrules.PrimitiveRulesRecipes
  - tech.picnic.errorprone.refasterrules.StreamRulesRecipes
  - tech.picnic.errorprone.refasterrules.TimeRulesRecipes
---<|MERGE_RESOLUTION|>--- conflicted
+++ resolved
@@ -4,17 +4,10 @@
 displayName: Auto Fixes
 description: List of auto fixes from different providers.
 recipeList:
-<<<<<<< HEAD
-#  - org.checkstyle.autofix.CheckstyleAutoFix:
-#      violationReportPath: target/cs_errors.xml
-#      configurationPath: config/checkstyle-checks.xml
-#      propertiesPath: config/openrewrite-recipes-checkstyle.properties
-=======
   - org.checkstyle.autofix.CheckstyleAutoFix:
       violationReportPath: target/cs_errors.xml
       configurationPath: config/checkstyle-checks.xml
       propertiesPath: config/openrewrite-recipes-checkstyle.properties
->>>>>>> 9a080c5f
   - org.openrewrite.java.RemoveUnusedImports
   - org.openrewrite.java.format.EmptyNewlineAtEndOfFile
   - org.openrewrite.java.format.NormalizeFormat
