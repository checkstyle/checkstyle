--- conflicted
+++ resolved
@@ -230,12 +230,9 @@
          files="src[\\/]xdocs[\\/]checks[\\/]coding[\\/]illegaltokentext.xml.template"/>
   <!-- until https://github.com/checkstyle/checkstyle/issues/13860 -->
   <suppress id="propertiesMacroMustExist"
-<<<<<<< HEAD
-=======
          files="src[\\/]xdocs[\\/]checks[\\/]coding[\\/]illegaltoken.xml.template"/>
   <!-- Properties macro suppressions until https://github.com/checkstyle/checkstyle/issues/13693 -->
   <suppress id="propertiesMacroMustExist"
->>>>>>> b2dcf886
          files="src[\\/]xdocs[\\/]checks[\\/]coding[\\/]innerassignment.xml.template"/>
   <suppress id="propertiesMacroMustExist"
          files="src[\\/]xdocs[\\/]checks[\\/]coding[\\/]magicnumber.xml.template"/>
